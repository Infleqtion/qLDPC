--- conflicted
+++ resolved
@@ -7,12 +7,9 @@
 import functools
 import itertools
 import math
-<<<<<<< HEAD
 from mpi4py import MPI
-=======
 import sys
 import time
->>>>>>> 3cdabd70
 from collections.abc import Callable, Iterable, Iterator
 
 import numpy as np
@@ -101,50 +98,33 @@
     size = comm.Get_size()
 
     # initialize the optimized (min-max) communication distance to an upper bound
-<<<<<<< HEAD
-    global_optimal_distance = get_max_distance(code)
-=======
-    optimal_distance = get_max_qubit_distance(code)
->>>>>>> 3cdabd70
+    global_optimal_distance = get_max_qubit_distance(code)
 
     # precompute the support of parity checks
     check_supports = get_check_supports(code)
 
-<<<<<<< HEAD
     # Each rank keeps its own "local best"
     local_optimal_distance = global_optimal_distance
     local_best_params = None
-    
-    # Static distribution: rank r gets items i where i % size == r
+
+    # iterate over layout parameters of the BBCode
     for i, (basis_l, basis_r, shift_lr) in enumerate(get_layout_search_space(code, restricted_search)):
         if i % size != rank:
             continue
-        
-        dist = get_min_max_communication_distance(
-            code,
-            (folded_layout, basis_l, basis_r, shift_lr),
-            distance_cutoff=local_optimal_distance,
-            check_supports=check_supports,
-            validate=False,
-=======
-    # iterate over layout parameters of the BBCode
-    for basis_l, basis_r, shift_lr in get_layout_search_space(code, restricted_search):
-        # compute a matrix of squared communication distances for this layout
         layout_params = folded_layout, basis_l, basis_r, shift_lr
         placement_matrix = get_placement_matrix(
             code, layout_params, check_supports=check_supports, validate=False
         )
         # minimize the maximum communication distance for this layout
         min_max_distance = get_min_max_communication_distance(
-            placement_matrix, optimal_distance, precision=precision
->>>>>>> 3cdabd70
+            placement_matrix, local_optimal_distance, precision=precision
         )
-        if dist < local_optimal_distance:
-            local_optimal_distance = dist
+
+        if min_max_distance < local_optimal_distance:
+            local_optimal_distance = min_max_distance
             local_best_params = (basis_l, basis_r, shift_lr)
             if verbose:
-<<<<<<< HEAD
-                print(f"[Rank {rank}] Found new local best = {dist}, params = {local_best_params}")
+                print(f"[Rank {rank}] Found new local best = {local_optimal_distance}, params = {local_best_params}",flush=True)
 
     # Gather all local bests on rank 0
     best_data = (local_optimal_distance, local_best_params)
@@ -165,23 +145,18 @@
             print("        shift_lr:", best_params[2])
     else:
         best_dist, best_params = None, None
-    
+
     # Broadcast the final global best to all processes
     best_dist = comm.bcast(best_dist, root=0)
     best_params = comm.bcast(best_params, root=0)
     
+    optimal_basis_l = best_params[0]
+    optimal_basis_r = best_params[1]
+    optimal_shift_lr = best_params[2]
+    
     # Every rank returns the same final result
-    return (folded_layout, *best_params), best_dist
-=======
-                print()
-                print("new best found:", min_max_distance)
-                print("basis_l:", basis_l)
-                print("basis_r:", basis_r)
-                print("shift_lr:", shift_lr)
-                sys.stdout.flush()
-
     return folded_layout, optimal_basis_l, optimal_basis_r, optimal_shift_lr
->>>>>>> 3cdabd70
+
 
 
 def get_max_qubit_distance(code: qldpc.codes.BBCode) -> float:
@@ -601,18 +576,12 @@
     for code in codes:
         print()
         print("(n, k):", (len(code), code.dimension))
-<<<<<<< HEAD
-        # layout_params, min_max_distance = find_layout_params(code, folded_layout, restricted_search=False)
-        layout_params, min_max_distance = find_layout_params(code, folded_layout, restricted_search=False)
-        # layout_params, min_max_distance = get_best_known_layout_params(code, folded_layout)
-        print("min_max_distance:", min_max_distance)
-=======
         print(code)
 
         start = time.time()
-        layout_params = get_best_known_layout_params(code, folded_layout)
-        # layout_params = find_layout_params(code, folded_layout)
-        # print("optimization time:", time.time() - start)
+        # layout_params = get_best_known_layout_params(code, folded_layout)
+        layout_params = find_layout_params(code, folded_layout, restricted_search = False)
+        print("optimization time:", time.time() - start)
 
         # print qubit positions
         get_qubit_pos = get_qubit_pos_func(code, layout_params)
@@ -620,5 +589,4 @@
         #     print(node, get_qubit_pos(node))
 
         max_distance = get_max_comm_distance(code, layout_params)
-        print("maximum communication distance:", max_distance)
->>>>>>> 3cdabd70
+        print("maximum communication distance:", max_distance)