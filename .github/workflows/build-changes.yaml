--- conflicted
+++ resolved
@@ -5,7 +5,6 @@
     branches: [ main ]
     paths:
       - 'pyproject.toml'
-      - '**/*.pyx'
   pull_request:
     branches: [ main ]
     types: [ opened, synchronize, reopened, ready_for_review ]  # defaults plus ready_for_review
@@ -20,14 +19,14 @@
     timeout-minutes: 3
     steps:
       - uses: actions/checkout@v4
-      - name: Set up Python 3.12
+      - name: Set up Python
         uses: actions/setup-python@v5
         with:
-          python-version: 3.12
+          python-version: 3.13
       - uses: actions/cache@v4
         with:
           path: ${{ env.pythonLocation }}
-          key: ${{ env.pythonLocation }}-${{ hashFiles('**/pyproject.toml', '**/*.pyx', 'build-cython.py') }}
+          key: ${{ env.pythonLocation }}-${{ hashFiles('**/pyproject.toml') }}
       - name: Install package and dependencies
         run: |
           python -m pip install --upgrade pip
@@ -42,11 +41,10 @@
     timeout-minutes: 3
     steps:
       - uses: actions/checkout@v4
-      - name: Set up Python 3.12
+      - name: Set up Python
         uses: astral-sh/setup-uv@v5
         with:
-<<<<<<< HEAD
-          python-version: 3.12
+          python-version: 3.13
           enable-cache: true
           cache-dependency-glob: |
             **/pyproject.toml
@@ -54,9 +52,6 @@
             build-cython.py
       - name: Set up Microsoft Visual Studio
         uses: ilammy/msvc-dev-cmd@v1
-=======
-          python-version: '3.12'
->>>>>>> 3ba40a51
       - name: Install package and dependencies
         run: |
           uv venv
