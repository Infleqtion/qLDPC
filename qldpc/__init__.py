--- conflicted
+++ resolved
@@ -1,10 +1,6 @@
 import importlib.metadata
 
-<<<<<<< HEAD
-from . import abstract, codes, decoder, external, objects, simulator
-=======
 from . import abstract, circuits, codes, decoder, external, objects
->>>>>>> 06ab5330
 
 __version__ = importlib.metadata.version("qldpc")
 
@@ -16,5 +12,4 @@
     "decoder",
     "external",
     "objects",
-    "simulator",
 ]