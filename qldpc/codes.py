"""Error correction code constructions

   Copyright 2023 The qLDPC Authors and Infleqtion Inc.

   Licensed under the Apache License, Version 2.0 (the "License");
   you may not use this file except in compliance with the License.
   You may obtain a copy of the License at

       http://www.apache.org/licenses/LICENSE-2.0

   Unless required by applicable law or agreed to in writing, software
   distributed under the License is distributed on an "AS IS" BASIS,
   WITHOUT WARRANTIES OR CONDITIONS OF ANY KIND, either express or implied.
   See the License for the specific language governing permissions and
   limitations under the License.
"""

from __future__ import annotations

import abc
import functools
import itertools
from collections.abc import Collection, Hashable, Iterable, Sequence
from typing import TYPE_CHECKING, Literal

import cachetools
import galois
import ldpc.mod2
import networkx as nx
import numpy as np
import numpy.typing as npt

import qldpc
from qldpc import abstract
from qldpc.objects import CayleyComplex, Node, Pauli, QuditOperator

if TYPE_CHECKING:
    from typing_extensions import Self

DEFAULT_FIELD_ORDER = abstract.DEFAULT_FIELD_ORDER

################################################################################
# template error correction code classes


# TODO(?): support sparse parity check matrices
class AbstractCode(abc.ABC):
    """Template class for error-correcting codes."""

    _field: type[galois.FieldArray]

    def __init__(
        self,
        matrix: Self | npt.NDArray[np.int_] | Sequence[Sequence[int]],
        field: int | None = None,
    ) -> None:
        """Construct a code from a parity check matrix over a finite field.

        The base field is taken to be F_2 by default.
        """
        self._matrix: galois.FieldArray
        if isinstance(matrix, type(self)):
            self._field = matrix.field
            self._matrix = matrix.matrix
        elif isinstance(matrix, galois.FieldArray):
            self._field = type(matrix)
            self._matrix = matrix
        else:
            self._field = galois.GF(field or DEFAULT_FIELD_ORDER)
            self._matrix = self.field(np.array(matrix))

        if field is not None and field != self.field.order:
            raise ValueError(
                f"Field argument {field} is inconsistent with the given code, which is defined"
                f" over F_{self.field.order}"
            )

    @property
    def field(self) -> type[galois.FieldArray]:
        """Base field over which this code is defined."""
        return self._field

    @property
    def matrix(self) -> galois.FieldArray:
        """Parity check matrix of this code."""
        return self._matrix

    @functools.cached_property
    def graph(self) -> nx.DiGraph:
        """Tanner graph of this code."""
        return self.matrix_to_graph(self.matrix)

    @classmethod
    @abc.abstractmethod
    def matrix_to_graph(cls, matrix: npt.NDArray[np.int_] | Sequence[Sequence[int]]) -> nx.DiGraph:
        """Convert a parity check matrix into a Tanner graph."""

    @classmethod
    @abc.abstractmethod
    def graph_to_matrix(cls, graph: nx.DiGraph) -> galois.FieldArray:
        """Convert a Tanner graph into a parity check matrix."""


class ClassicalCode(AbstractCode):
    """Classical linear error-correcting code over a finite field F_q.

    A classical binary code C = {x} is a set of vectors x (with entries in F_q) called code words.
    We consider only linear codes, for which any linear combination of code words is also code word.

    Operationally, we define a classical code by a parity check matrix H with dimensions
    (num_checks, num_bits).  Each row of H represents a linear constraint (a "check") that code
    words must satisfy.  A vector x is a code word iff H @ x = 0.
    """

    def __contains__(self, word: npt.NDArray[np.int_] | Sequence[int]) -> bool:
        return not np.any(self.matrix @ self.field(word))

    @classmethod
    def matrix_to_graph(cls, matrix: npt.NDArray[np.int_] | Sequence[Sequence[int]]) -> nx.DiGraph:
        """Convert a parity check matrix H into a Tanner graph.

        The Tanner graph is a bipartite graph with (num_checks, num_bits) vertices, respectively
        identified with the checks and bits of the code.  The check vertex c and the bit vertex b
        share an edge iff c addresses b; that is, edge (c, b) is in the graph iff H[c, b] != 0.
        """
        graph = nx.DiGraph()
        for row, col in zip(*np.nonzero(matrix)):
            node_c = Node(index=int(row), is_data=False)
            node_d = Node(index=int(col), is_data=True)
            graph.add_edge(node_c, node_d, val=matrix[row][col])
        if isinstance(matrix, galois.FieldArray):
            graph.order = type(matrix).order
        return graph

    @classmethod
    def graph_to_matrix(cls, graph: nx.DiGraph) -> galois.FieldArray:
        """Convert a Tanner graph into a parity check matrix."""
        num_bits = sum(1 for node in graph.nodes() if node.is_data)
        num_checks = len(graph.nodes()) - num_bits
        field = graph.order if hasattr(graph, "order") else DEFAULT_FIELD_ORDER
        matrix = galois.GF(field).Zeros((num_checks, num_bits))
        for node_c, node_b, data in graph.edges(data=True):
            matrix[node_c.index, node_b.index] = data.get("val", 1)
        return matrix

    @functools.cached_property
    def generator(self) -> galois.FieldArray:
        """Generator of this code: a matrix whose rows for a basis for code words."""
        return self.matrix.null_space()

    def words(self) -> galois.FieldArray:
        """Code words of this code."""
        vectors = itertools.product(self.field.elements, repeat=self.generator.shape[0])
        return self.field(list(vectors)) @ self.generator

    def get_random_word(self) -> galois.FieldArray:
        """Random code word: a sum all generators with random field coefficients."""
        return self.field.Random(self.generator.shape[0]) @ self.generator

    def dual(self) -> ClassicalCode:
        """Dual to this code.

        The dual code ~C is the set of bitstrings orthogonal to C:
        ~C = { x : x @ y = 0 for all y in C }.
        The parity check matrix of ~C is equal to the generator of C.
        """
        return ClassicalCode(self.generator)

    def __invert__(self) -> ClassicalCode:
        return self.dual()

    @classmethod
    def tensor_product(cls, code_a: ClassicalCode, code_b: ClassicalCode) -> ClassicalCode:
        """Tensor product C_a ⊗ C_b of two codes C_a and C_b.

        Let G_a and G_b respectively denote the generators C_a and C_b.
        Definition: C_a ⊗ C_b is the code whose generators are G_a ⊗ G_b.

        Observation: G_a ⊗ G_b is the check matrix of ~(C_a ⊗ C_b).
        We therefore construct ~(C_a ⊗ C_b) and return its dual ~~(C_a ⊗ C_b) = C_a ⊗ C_b.
        """
        if code_a.field is not code_b.field:
            raise ValueError("Cannot take tensor product of codes over different fields")
        gen_a: npt.NDArray[np.int_] = code_a.generator
        gen_b: npt.NDArray[np.int_] = code_b.generator
        return ~ClassicalCode(np.kron(gen_a, gen_b))

    @property
    def num_checks(self) -> int:
        """Number of check bits in this code."""
        return self._matrix.shape[0]

    @property
    def num_bits(self) -> int:
        """Number of data bits in this code."""
        return self._matrix.shape[1]

    @functools.cached_property
    def rank(self) -> int:
        """Rank of this code's parity check matrix.

        Equivalently, the number of linearly independent parity checks in this code.
        """
        if self.field.order == 2:
            return ldpc.mod2.rank(self._matrix)
        return np.linalg.matrix_rank(self._matrix)

    @property
    def dimension(self) -> int:
        """The number of logical bits encoded by this code."""
        return self.num_bits - self.rank

    @functools.cache
    def get_distance(self) -> int:
        """The distance of this code, or equivalently the minimal weight of a nonzero code word."""
        words = self.words().view(np.ndarray)
        return np.min(np.count_nonzero(words[1:], axis=1))

    def get_code_params(self) -> tuple[int, int, int]:
        """Compute the parameters of this code: [n,k,d].

        Here:
        - n is the number of data bits
        - k is the number of encoded ("logical") bits
        - d is the code distance
        """
        return self.num_bits, self.dimension, self.get_distance()

    @classmethod
    def random(cls, bits: int, checks: int, field: int | None = None) -> ClassicalCode:
        """Construct a random classical code with the given number of bits and nontrivial checks."""
        code_field = galois.GF(field or DEFAULT_FIELD_ORDER)
        rows, cols = checks, bits
        matrix = code_field.Random((rows, cols))
        for row in range(matrix.shape[0]):
            if not matrix[row, :].any():
                matrix[row, np.random.randint(cols)] = code_field.Random(low=1)  # pragma: no cover
        for col in range(matrix.shape[1]):
            if not matrix[:, col].any():
                matrix[np.random.randint(rows), col] = code_field.Random(low=1)  # pragma: no cover
        return ClassicalCode(matrix)

    @classmethod
    def repetition(cls, num_bits: int, field: int | None = None) -> ClassicalCode:
        """Construct a repetition code on the given number of bits."""
        code_field = galois.GF(field or DEFAULT_FIELD_ORDER)
        matrix = code_field.Zeros((num_bits - 1, num_bits))
        for row in range(num_bits - 1):
            matrix[row, row] = 1
            matrix[row, row + 1] = -code_field(1)
        return ClassicalCode(matrix)

    @classmethod
    def ring(cls, num_bits: int, field: int | None = None) -> ClassicalCode:
        """Construct a repetition code with periodic boundary conditions."""
        code_field = galois.GF(field or DEFAULT_FIELD_ORDER)
        matrix = code_field.Zeros((num_bits, num_bits))
        for row in range(num_bits):
            matrix[row, row] = 1
            matrix[row, (row + 1) % num_bits] = -code_field(1)
        return ClassicalCode(matrix)

    @classmethod
    def hamming(cls, rank: int, field: int | None = None) -> ClassicalCode:
        """Construct a hamming code of a given rank."""
        field = field or DEFAULT_FIELD_ORDER
        if field == 2:
            # parity check matrix: columns = all nonzero bitstrings
            bitstrings = list(itertools.product([0, 1], repeat=rank))
            return ClassicalCode(np.array(bitstrings[1:]).T)

        # More generally, columns = maximal set of nonzero, linearly independent strings.
        # This is achieved by collecting together all strings whose first nonzero element is a 1.
        strings = [
            (0,) * top_row + (1,) + rest
            for top_row in range(rank - 1, -1, -1)
            for rest in itertools.product(range(field), repeat=rank - top_row - 1)
        ]
        return ClassicalCode(np.array(strings).T, field=field)

    # TODO: add more codes, particularly from code families that are useful for good quantum codes
    # see https://mhostetter.github.io/galois/latest/api/#forward-error-correction


# TODO:
# - add is_CSS method to figure out whether this is a CSS Code
#   - see https://quantumcomputing.stackexchange.com/questions/15432/
#   - also compute and store sub-codes, if CSS
#   - also add QuditCode.to_CSS() -> CSSCode
class QuditCode(AbstractCode):
    """Quantum stabilizer code for Galois qudits, with dimension q = p^m for prime p and integer m.

    The parity check matrix of a QuditCode has dimensions (num_checks, 2 * num_qudits), and can be
    written as a block matrix in the form H = [H_x|H_z].  Each block has num_qudits columns.

    The entries H_x[c, d] = r_x and H_z[c, d] = r_z iff check c addresses qudit d with the operator
    X(r_x) * Z(r_z), where r_x, r_z range over the base field, and X(r), Z(r) are generalized Pauli
    operators.  Specifically:
    - X(r) = sum_{j=0}^{q-1} |j+r><j| is a shift operator, and
    - Z(r) = sum_{j=0}^{q-1} w^{j r} |j><j| is a phase operator, with w = exp(2 pi i / q).

    Warning: here j, r, s, etc. not integers, but elements of the Galois field GF(q), which has
    different rules for addition and multiplication when q is not a prime number.

    Helpful lecture by Gottesman: https://www.youtube.com/watch?v=JWg4zrNAF-g
    """

    @property
    def num_checks(self) -> int:
        """Number of parity checks (stabilizers) in this code."""
        return self.matrix.shape[0]

    @property
    def num_qudits(self) -> int:
        """Number of data qudits in this code."""
        return self.matrix.shape[1] // 2

    @property
    def num_qubits(self) -> int:
        """Number of data qubits in this code."""
        self._assert_qubit_code()
        return self.num_qudits

    def _assert_qubit_code(self) -> None:
        if self.field.order != 2:
            raise ValueError("Attempted to call a qubit-only method with a non-qubit code")

    @classmethod
    def matrix_to_graph(cls, matrix: npt.NDArray[np.int_] | Sequence[Sequence[int]]) -> nx.DiGraph:
        """Convert a parity check matrix into a Tanner graph."""
        graph = nx.DiGraph()
        matrix = np.reshape(matrix, (len(matrix), 2, -1))
        for row, col_xz, col in zip(*np.nonzero(matrix)):
            node_check = Node(index=int(row), is_data=False)
            node_qudit = Node(index=int(col), is_data=True)
            graph.add_edge(node_check, node_qudit)

            qudit_op = graph[node_check][node_qudit].get(QuditOperator, QuditOperator())
            vals_xz = list(qudit_op.value)
            vals_xz[col_xz] += int(matrix[row, col_xz, col])
            graph[node_check][node_qudit][QuditOperator] = QuditOperator(tuple(vals_xz))

        # remember order of the field, and use Pauli operators if appropriate
        if isinstance(matrix, galois.FieldArray):
            graph.order = type(matrix).order
            if graph.order == 2:
                for _, __, data in graph.edges(data=True):
                    data[Pauli] = Pauli(data[QuditOperator].value)
                    del data[QuditOperator]

        return graph

    @classmethod
    def graph_to_matrix(cls, graph: nx.DiGraph) -> galois.FieldArray:
        """Convert a Tanner graph into a parity check matrix."""
        num_qudits = sum(1 for node in graph.nodes() if node.is_data)
        num_checks = len(graph.nodes()) - num_qudits
        matrix = np.zeros((num_checks, 2, num_qudits), dtype=int)
        for node_check, node_qudit, data in graph.edges(data=True):
            op = data.get(QuditOperator) or data.get(Pauli)
            matrix[node_check.index, :, node_qudit.index] = op.value
        field = graph.order if hasattr(graph, "order") else DEFAULT_FIELD_ORDER
        return galois.GF(field)(matrix.reshape(num_checks, 2 * num_qudits))

    def get_stabilizers(self) -> list[str]:
        """Stabilizers (checks) of this code, represented by strings."""
        matrix = self.matrix.reshape(self.num_checks, 2, self.num_qudits)
        stabilizers = []
        for check in range(self.num_checks):
            ops = []
            for qudit in range(self.num_qudits):
                val_x = matrix[check, Pauli.X.index, qudit]
                val_z = matrix[check, Pauli.Z.index, qudit]
                vals_xz = (val_x, val_z)
                if self.field.order == 2:
                    ops.append(str(Pauli(vals_xz)))
                else:
                    ops.append(str(QuditOperator(vals_xz)))
            stabilizers.append(" ".join(ops))
        return stabilizers

    @classmethod
    def from_stabilizers(cls, stabilizers: Iterable[str], field: int | None = None) -> QuditCode:
        """Construct a QuditCode from the provided stabilizers."""
        field = field or DEFAULT_FIELD_ORDER
        check_ops = [stabilizer.split() for stabilizer in stabilizers]
        num_checks = len(check_ops)
        num_qudits = len(check_ops[0])
        operator: type[Pauli] | type[QuditOperator] = Pauli if field == 2 else QuditOperator

        matrix = np.zeros((num_checks, 2, num_qudits), dtype=int)
        for check, check_op in enumerate(check_ops):
            if len(check_op) != num_qudits:
                raise ValueError(f"Stabilizers 0 and {check} have different lengths")
            for qudit, op in enumerate(check_op):
                matrix[check, :, qudit] = operator.from_string(op).value

        return QuditCode(matrix.reshape(num_checks, 2 * num_qudits), field)

    # TODO: generalize to any local Clifford deformation
    #       see https://arxiv.org/pdf/quant-ph/0408190.pdf
    @classmethod
    def conjugate(
        cls, matrix: npt.NDArray[np.int_] | Sequence[Sequence[int]], qudits: slice | Sequence[int]
    ) -> npt.NDArray[np.int_]:
        """Apply local Fourier transforms to the given qudits.

        This is equivalent to swapping X-type and Z-type operators."""
        num_checks = len(matrix)
        matrix = np.reshape(matrix, (num_checks, 2, -1))
        matrix[:, :, qudits] = np.roll(matrix[:, :, qudits], 1, axis=1)
        return matrix.reshape(num_checks, -1)


class CSSCode(QuditCode):
    """CSS qudit code, with separate X-type and Z-type parity checks.

    In order for the X-type and Z-type parity checks to be "compatible", the X-type stabilizers must
    commute with the Z-type stabilizers.  Mathematically, this requirement can be written as

    H_x @ H_z.T == 0,

    where H_x and H_z are, respectively, the parity check matrices of the classical codes that
    define the X-type and Z-type stabilizers of the CSS code.  Note that H_x witnesses Z-type errors
    and H_z witnesses X-type errors.

    The full parity check matrix of a CSSCode is
    ⌈ H_z,  0  ⌉
    ⌊  0 , H_x ⌋.
    """

    code_x: ClassicalCode  # X-type parity checks, measuring Z-type errors
    code_z: ClassicalCode  # Z-type parity checks, measuring X-type errors
    _field_order: int  # The order of the field over which the CSS code is defined

    _conjugate: slice | Sequence[int]
    _codes_equal: bool
    _logical_ops: galois.FieldArray | None = None

    def __init__(
        self,
        code_x: ClassicalCode | npt.NDArray[np.int_] | Sequence[Sequence[int]],
        code_z: ClassicalCode | npt.NDArray[np.int_] | Sequence[Sequence[int]],
        field: int | None = None,
        *,
        conjugate: slice | Sequence[int] | None = (),
        skip_validation: bool = False,
    ) -> None:
        """Construct a CSS code from X-type and Z-type parity checks.

        Allow specifying local Fourier transformations on the qudits specified by `conjugate`.
        """
        self.code_x = ClassicalCode(code_x, field)
        self.code_z = ClassicalCode(code_z, field)
        if field is None and self.code_x.field is not self.code_z.field:
            raise ValueError("The sub-codes provided for this CSSCode are over different fields")
        self._field = self.code_x.field

        if not skip_validation and not self.is_valid:
            raise ValueError("The sub-codes provided for this CSSCode are incompatible")

        self._conjugate = conjugate or ()
        self._codes_equal = self.code_x == self.code_z

    @functools.cached_property
    def is_valid(self) -> bool:
        """Is this a valid CSS code?"""
        return self.code_x.num_bits == self.code_z.num_bits and not np.any(
            self.code_x.matrix @ self.code_z.matrix.T
        )

    @functools.cached_property
    def matrix(self) -> galois.FieldArray:
        """Overall parity check matrix."""
        matrix = np.block(
            [
                [self.code_z.matrix, np.zeros_like(self.code_z.matrix)],
                [np.zeros_like(self.code_x.matrix), self.code_x.matrix],
            ]
        )
        return self.field(self.conjugate(matrix, self._conjugate))

    @property
    def num_checks(self) -> int:
        """Number of parity checks in this code."""
        return self.code_x.matrix.shape[0] + self.code_z.matrix.shape[0]

    @property
    def num_qudits(self) -> int:
        """Number of data qubits in this code."""
        return self.code_x.matrix.shape[1]

    @property
    def dimension(self) -> int:
        """Number of logical qudits encoded by this code."""
        return self.code_x.dimension + self.code_z.dimension - self.num_qudits

    def get_code_params(
        self, *, lower: bool = False, upper: int | None = None, **decoder_args: object
    ) -> tuple[int, int, int]:
        """Compute the parameters of this code: [[n,k,d]].

        Here:
        - n is the number of data qudits
        - k is the number of encoded ("logical") qudits
        - d is the code distance

        Keyword arguments are passed to the calculation of code distance.
        """
        distance = self.get_distance(pauli=None, lower=lower, upper=upper, **decoder_args)
        return self.num_qudits, self.dimension, distance

    def get_distance(
        self,
        pauli: Literal[Pauli.X, Pauli.Z] | None = None,
        *,
        lower: bool = False,
        upper: int | None = None,
        **decoder_args: object,
    ) -> int:
        """Distance of the this code: minimum weight of a nontrivial logical operator.

        If provided a Pauli as an argument, compute the minimim weight of an nontrivial logical
        operator of the corresponding type.  Otherwise, minimize over Pauli.X and Pauli.Z.

        If `lower is True`, compute a lower bound: for the X-distance, compute the distance of the
        classical Z-type subcode that corrects X-type errors.  Vice versa with the Z-distance.

        If `upper is not None`, compute an upper bound using a randomized algorithm described in
        arXiv:2308.07915, minimizing over `upper` random trials.  For a detailed explanation, see
        `CSSCode.get_distance_upper_bound` and `CSSCode.get_one_distance_upper_bound`.

        If `lower is False` and `upper is None`, compute an exact code distance with integer linear
        programming.  Warning: this is an NP-complete problem and takes exponential time to execute.

        All remaining keyword arguments are passed to a decoder, if applicable.
        """
        if lower and upper:
            raise ValueError(
                "Must choose between computing lower and upper bounds on code distance"
            )
        assert pauli == Pauli.X or pauli == Pauli.Z or pauli is None
        pauli = pauli if not self._codes_equal else Pauli.X

        if pauli is None:
            return min(
                self.get_distance(Pauli.X, lower=lower, upper=upper, **decoder_args),
                self.get_distance(Pauli.Z, lower=lower, upper=upper, **decoder_args),
            )

        if lower:
            return self.get_distance_lower_bound(pauli)

        if upper is not None:
            return self.get_distance_upper_bound(pauli, num_trials=upper, **decoder_args)

        return self.get_distance_exact(pauli, **decoder_args)

    def get_distance_lower_bound(self, pauli: Literal[Pauli.X, Pauli.Z]) -> int:
        """Lower bound to the X-distance or Z-distance of this code."""
        assert pauli == Pauli.X or pauli == Pauli.Z
        pauli = pauli if not self._codes_equal else Pauli.X
        return self.code_z.get_distance() if pauli == Pauli.X else self.code_x.get_distance()

    def get_distance_upper_bound(
        self,
        pauli: Literal[Pauli.X, Pauli.Z],
        num_trials: int,
        **decoder_args: object,
    ) -> int:
        """Upper bound to the X-distance or Z-distance of this code, minimized over many trials.

        All keyword arguments are passed to `CSSCode.get_one_distance_upper_bound`.
        """
        assert pauli == Pauli.X or pauli == Pauli.Z
        return min(
            self.get_one_distance_upper_bound(pauli, **decoder_args) for _ in range(num_trials)
        )

    def get_one_distance_upper_bound(
        self,
        pauli: Literal[Pauli.X, Pauli.Z],
        **decoder_args: object,
    ) -> int:
        """Single upper bound to the X-distance or Z-distance of this code.

        This method uses a randomized algorithm described in arXiv:2308.07915 (and also below).

        Args:
            pauli: Pauli operator choosing whether to compute an X-distance or Z-distance bound.
            decoder_args: Keyword arguments are passed to a decoder in `decode`.
        Returns:
            An upper bound on the X-distance or Z-distance of this code.

        For ease of language, we henceforth assume that we are computing an X-distance.

        Pick a random Z-type logical operator Z(w_z) whose support is indicated by the bistring w_z.

        We now wish to find a low-weight Pauli-X string X(w_x) that
            (a) has a trivial syndrome, and
            (b) anti-commutes with Z(w_z),
        which together would imply that X(w_x) is a nontrivial X-type logical operator.
        Mathematically, these conditions are equivalent to requiring that
            (a) H_z @ w_x = 0, and
            (b) w_z @ w_x = 1,
        where H_z is the parity check matrix of the Z-type subcode that witnesses X-type errors.

        Conditions (a) and (b) can be combined into the single block-matrix equation
            ⌈ H_z   ⌉         ⌈ 0 ⌉
            ⌊ w_z.T ⌋ @ w_x = ⌊ 1 ⌋,
        where the "0" on the top right is interpreted as a zero vector.  This equation can be solved
        by decoding the syndrome [ 0, 0, ..., 0, 1 ].T for the parity check matrix [ H_z.T, w_z ].T.

        We solve the above decoding problem with a decoder in `decode`.  If the decoder fails to
        find a solution, try again with a new initial random operator Z(w_z).  If the decoder
        succeeds in finding a solution w_x, this solution corresponds to a logical X-type operator
        X(w_x) -- and presumably one of low Hamming weight, since decoders try to find low-weight
        solutions.  Return the Hamming weight |w_x|.
        """
        assert pauli == Pauli.X or pauli == Pauli.Z
        if self.field.order != 2:
            raise ValueError(
                "Distance upper bound calculation not implemented for fields of order > 2"
            )

        # define code_z and pauli_z as if we are computing X-distance
        code_z = self.code_z if pauli == Pauli.X else self.code_x
        pauli_z: Literal[Pauli.Z, Pauli.X] = Pauli.Z if pauli == Pauli.X else Pauli.X

        # construct the effective syndrome
        effective_syndrome = np.zeros(code_z.num_checks + 1, dtype=int)
        effective_syndrome[-1] = 1

        logical_op_found = False
        while not logical_op_found:
            # support of pauli string with a trivial syndrome
            # NOTE: bounds appear to be empirically better with ensure_nontrivial=False
            word = self.get_random_logical_op(pauli_z, ensure_nontrivial=False)

            # support of a candidate pauli-type logical operator
            effective_check_matrix = np.vstack([code_z.matrix, word]).view(np.ndarray)
            candidate_logical_op = qldpc.decoder.decode(
                effective_check_matrix, effective_syndrome, exact=False, **decoder_args
            )

            # check whether the decoding was successful
            actual_syndrome = effective_check_matrix @ candidate_logical_op % 2
            logical_op_found = np.array_equal(actual_syndrome, effective_syndrome)

        # return the Hamming weight of the logical operator
        return candidate_logical_op.sum()

    @cachetools.cached(cache={}, key=lambda self, pauli, **decoder_args: (self, pauli))
    def get_distance_exact(self, pauli: Literal[Pauli.X, Pauli.Z]) -> int:
        """Exact X-distance or Z-distance of this code."""
        assert pauli == Pauli.X or pauli == Pauli.Z
        pauli = pauli if not self._codes_equal else Pauli.X
        if self.field.degree > 1:
            # The base field is not prime, so we can't use the integer linear program method due to
            # different rules for addition and multiplication.  We therefore compute distance with a
            # brute-force search over all code words.
            code_x = self.code_x if pauli == Pauli.X else self.code_z
            code_z = self.code_z if pauli == Pauli.X else self.code_x
            dual_code_x = ~code_x
            return min(np.count_nonzero(word) for word in code_z.words() if word not in dual_code_x)

        # TODO: is this wrong???

        # minimize the weight of logical X-type or Z-type operators
        for logical_qubit_index in range(self.dimension):
            self.minimize_logical_op(pauli, logical_qubit_index)

        # return the minimum weight of logical X-type or Z-type operators
        return np.count_nonzero(self.get_logical_ops()[pauli.index].view(np.ndarray), axis=-1).min()

    def get_logical_ops(self) -> galois.FieldArray:
        """Complete basis of nontrivial X-type and Z-type logical operators for this code.

        Logical operators are represented by a three-dimensional array `logical_ops` with dimensions
        (2, k, n), where k and n are respectively the numbers of logical and physical qubits in this
        code.  The bitstring `logical_ops[0, 4, :]`, for example, indicates the support (i.e., the
        physical qubits addressed nontrivially) by the logical Pauli-X operator on logical qubit 4.

        In the case of qudits with dimension > 2, the "Pauli-X" and "Pauli-Z" operators constructed
        by this method are the unit shift and phase operators that generate all logical X-type and
        Z-type qudit operators.

        Logical operators are constructed using the method described in Section 4.1 of Gottesman's
        thesis (arXiv:9705052), slightly modified and generalized for qudits.
        """
        # memoize manually because other methods may modify the logical operators computed here
        if self._logical_ops is not None:
            return self._logical_ops

        num_qudits = self.num_qudits
        dimension = self.dimension
        identity = self.field.Identity(dimension)

        def row_reduce(
            matrix: npt.NDArray[np.int_],
        ) -> tuple[npt.NDArray[np.int_], Sequence[int], Sequence[int]]:
            """Perform Gaussian elimination on the matrix.

            Returns:
                matrix_RRE: the reduced row echelon form of the matrix.
                pivot: the "pivot" columns of the reduced matrix.
                other: the remaining columns of the reduced matrix.

            In reduced row echelon form, the first nonzero entry of each row is a 1, and these 1s
            occur at a unique columns for each row; these columns are the "pivots" of matrix_RRE.
            """
            # row-reduce the matrix and identify its pivots
            matrix_RRE = self.field(matrix).row_reduce()
            pivots = (matrix_RRE != 0).argmax(axis=1)

            # remove trailing zero pivots, which correspond to trivial (all-zero) rows
            if pivots.size > 1 and pivots[-1] == 0:
                pivots = np.concatenate([[pivots[0]], pivots[1:][pivots[1:] != 0]])

            # identify remaining columns and return
            other = [qq for qq in range(matrix.shape[1]) if qq not in pivots]
            return matrix_RRE, pivots, other

        # identify check matrices for X/Z-type errors, and the current qubit locations
        checks_x: npt.NDArray[np.int_] = self.code_z.matrix
        checks_z: npt.NDArray[np.int_] = self.code_x.matrix
        qubit_locs = np.arange(num_qudits, dtype=int)

        # row reduce the check matrix for X-type errors and move its pivots to the back
        checks_x, pivot_x, other_x = row_reduce(checks_x)
        checks_x = np.hstack([checks_x[:, other_x], checks_x[:, pivot_x]])
        checks_z = np.hstack([checks_z[:, other_x], checks_z[:, pivot_x]])
        qubit_locs = np.hstack([qubit_locs[other_x], qubit_locs[pivot_x]])

        # row reduce the check matrix for Z-type errors and move its pivots to the back
        checks_z, pivot_z, other_z = row_reduce(checks_z)
        checks_x = np.hstack([checks_x[:, other_z], checks_x[:, pivot_z]])
        checks_z = np.hstack([checks_z[:, other_z], checks_z[:, pivot_z]])
        qubit_locs = np.hstack([qubit_locs[other_z], qubit_locs[pivot_z]])

        # run some sanity checks
        assert pivot_z[-1] < num_qudits - len(pivot_x)
        assert dimension + len(pivot_x) + len(pivot_z) == num_qudits

        # get the support of the check matrices on non-pivot qudits
        non_pivot_x = checks_x[: len(pivot_x), :dimension]
        non_pivot_z = checks_z[: len(pivot_z), :dimension]

        # construct logical X operators
        logicals_x = self.field.Zeros((dimension, num_qudits))
        logicals_x[:, dimension : dimension + len(pivot_x)] = -non_pivot_x.T
        logicals_x[:dimension, :dimension] = identity

        # construct logical Z operators
        logicals_z = self.field.Zeros((dimension, num_qudits))
        logicals_z[:, -len(pivot_z) :] = -non_pivot_z.T
        logicals_z[:dimension, :dimension] = identity

        # move qudits back to their original locations
        permutation = np.argsort(qubit_locs)
        logicals_x = logicals_x[:, permutation]
        logicals_z = logicals_z[:, permutation]

        self._logical_ops = self.field(np.stack([logicals_x, logicals_z]))
        return self._logical_ops

<<<<<<< HEAD
    def \
            get_random_logical_op(
        self, pauli: Literal[Pauli.X, Pauli.Z], ensure_nontrivial: bool = False
=======
    def get_random_logical_op(
        self, pauli: Literal[Pauli.X, Pauli.Z], *, ensure_nontrivial: bool = False
>>>>>>> 61ca6284
    ) -> galois.FieldArray:
        """Return a random logical operator of a given type.

        A random logical operator may be trivial, which is to say that it may be equal to the
        identity modulo stabilizers.  If `ensure_nontrivial is True`, ensure that the logical
        operator we return is nontrivial.
        """
        assert pauli == Pauli.X or pauli == Pauli.Z
        if ensure_nontrivial:
            # get a random nontrivial vector of coefficients for the logical operators
            while not (op_vec := self.field.Random(self.dimension)).any():
                pass  # pragma: no cover
            return op_vec @ self.get_logical_ops()[pauli.index]
        return (self.code_z if pauli == Pauli.X else self.code_x).get_random_word()

    def minimize_logical_op(
        self, pauli: Literal[Pauli.X, Pauli.Z], logical_qubit_index: int
    ) -> None:
        """Minimize the weight of a logical operator.

        A minimum-weight logical operator is found by enforcing that it has a trivial syndrome, and
        that it commutes with all logical operators except its dual.  This is essentially the same
        optimization as in CSSCode.get_one_distance_upper_bound, but solved exactly with integer
        linear programming.
        """
        assert pauli == Pauli.X or pauli == Pauli.Z
        assert 0 <= logical_qubit_index < self.dimension
        if self.field.degree > 1:
            raise ValueError("Method only supported for prime number fields")

        # effective check matrix = syndromes and other logical operators
        code = self.code_z if pauli == Pauli.X else self.code_x
        dual_ops = self.get_logical_ops()[(~pauli).index]
        effective_check_matrix = np.vstack([code.matrix, dual_ops]).view(np.ndarray)

        # enforce that the new logical operator commutes with everything except its dual
        effective_syndrome = np.zeros((code.num_checks + self.dimension), dtype=int)
        effective_syndrome[code.num_checks + logical_qubit_index] = 1

        logical_op = qldpc.decoder.decode(
            effective_check_matrix,
            effective_syndrome,
            exact=True,
            modulus=self.field.order,
        )
        assert self._logical_ops is not None
        self._logical_ops[pauli.index, logical_qubit_index] = logical_op


################################################################################
# bicycle and quasi-cyclic codes


# TODO: add special/simpler cases of code distance calculations and bounds, if and where available


class GBCode(CSSCode):
    """Generalized bicycle (GB) code.

    A GBCode code is built out of two square matrices A and B, which are combined as
    - matrix_x = [A, B.T], and
    - matrix_z = [B, A.T],
    to form the parity check matrices of a CSSCode.  As long as A and B.T commute, the parity check
    matrices matrix_x and matrix_z satisfy the requirements of a CSSCode by construction.

    References:
    - https://arxiv.org/abs/2012.04068
    """

    def __init__(
        self,
        matrix_a: npt.NDArray[np.int_] | Sequence[Sequence[int]],
        matrix_b: npt.NDArray[np.int_] | Sequence[Sequence[int]] | None = None,
        field: int | None = None,
        *,
        conjugate: slice | Sequence[int] = (),
    ) -> None:
        """Construct a generalized bicycle code."""
        if matrix_b is None:
            matrix_b = matrix_a  # pragma: no cover
        matrix_a = np.array(matrix_a)
        matrix_b = np.array(matrix_b)
        if not np.array_equal(matrix_a @ matrix_b.T, matrix_b.T @ matrix_a):
            raise ValueError("The matrices provided for this GBCode are incompatible")
        matrix_x = np.block([matrix_a, matrix_b.T])
        matrix_z = np.block([matrix_b, matrix_a.T])
        CSSCode.__init__(self, matrix_x, matrix_z, field, conjugate=conjugate, skip_validation=True)


class QCCode(GBCode):
    """Quasi-cyclic (QC) code.

    Inspired by arXiv:2308.07915.

    A quasi-cyclic code is a CSS code with subcode parity check matrices
    - matrix_x = [A, B.T], and
    - matrix_z = [B, A.T],
    where A and B are block matrices identified with elements of a multivariate polynomial ring.
    Specifically, we can expand (say) A = sum_{i,j} A_{ij} x_i^j, where A_{ij} are coefficients
    and each x_i is the generator of a cyclic group of order R_i.

    We (tentatively) restrict the coefficients A_{ij} to be in {0, 1}.

    A quasi-cyclic code is defined by...
    [1] sequence (R_0, R_1, ...) of cyclic group orders (one per variable, x_i), and
    [2] a list of nonzero terms in A and B, with the term x_i^j identified by the tuple (i, j).
    The polynomial A = x + y^3 + z^2, for example, is identified by [(0, 1), (1, 3), (2, 2)].
    """

    def __init__(
        self,
        dims: Sequence[int],
        terms_a: Collection[tuple[Hashable, int]],
        terms_b: Collection[tuple[Hashable, int]] | None = None,
        field: int | None = None,
        *,
        conjugate: slice | Sequence[int] = (),
    ) -> None:
        """Construct a quasi-cyclic code."""
        if field and field != 2:
            raise ValueError("Non-boolean (field > 2) quasi-cyclic codes are not supported")

        if terms_b is None:
            terms_b = terms_a  # pragma: no cover

        # identify the symbols used to denote cyclic group generators
        symbols = tuple({symbol for symbol, _ in list(terms_a) + list(terms_b)})
        if len(symbols) != len(dims):
            raise ValueError(
                f"Number of cyclic group orders, {dims}, does not match the number of generator"
                f" symbols, {symbols}"
            )

        # identify the base cyclic groups, their product, and the generators
        groups = [abstract.CyclicGroup(dim) for dim in dims]
        group = abstract.Group.product(*groups)
        generators = group.generators

        # build defining matrices of a generalized bicycle code
        members_a = [generators[symbols.index(ss)] ** pp for ss, pp in terms_a]
        members_b = [generators[symbols.index(ss)] ** pp for ss, pp in terms_b]
        matrix_a = abstract.Element(group, *members_a).lift()
        matrix_b = abstract.Element(group, *members_b).lift()
        GBCode.__init__(self, matrix_a, matrix_b, field, conjugate=conjugate)


################################################################################
# hypergraph and lifted product codes


class HGPCode(CSSCode):
    """Hypergraph product (HGP) code.

    A hypergraph product code AB is constructed from two classical codes, A and B.

    Consider the following:
    - Code A has 3 data and 2 check bits.
    - Code B has 4 data and 3 check bits.
    We represent data bits/qudits by circles (○) and check bits/qudits by squares (□).

    Denode the Tanner graph of code C by G_C.  The nodes of G_AB can be arranged into a matrix.  The
    rows of this matrix are labeled by nodes of G_A, and columns by nodes of G_B.  The matrix of
    nodes in G_AB can thus be organized into four sectors:

    ――――――――――――――――――――――――――――――――――
      | ○ ○ ○ ○ | □ □ □ ← nodes of G_B
    ――+―――――――――+――――――
    ○ | ○ ○ ○ ○ | □ □ □
    ○ | ○ ○ ○ ○ | □ □ □
    ○ | ○ ○ ○ ○ | □ □ □
    ――+―――――――――+――――――
    □ | □ □ □ □ | ○ ○ ○
    □ | □ □ □ □ | ○ ○ ○
    ↑ nodes of G_A
    ――――――――――――――――――――――――――――――――――

    We identify each sector by two bits.
    In the example above:
    - sector (0, 0) has 3×4=12 data qudits
    - sector (0, 1) has 3×3=9 check qudits
    - sector (1, 0) has 2×4=8 check qudits
    - sector (1, 1) has 2×3=6 data qudits

    Edges in G_AB are inherited across rows/columns from G_A and G_B.  For example, if rows r_1 and
    r_2 share an edge in G_A, then the same is true in every column of G_AB.

    By default, the check qubits in sectors (0, 1) of G_AB measure Z-type operators.  Likewise with
    sector (1, 0) and X-type operators.  If a HGP is constructed with `conjugate==True`, then the
    types of operators addressing the nodes in sector (1, 1) are switched.

    This class contains two equivalent constructions of an HGPCode:
    - A construction based on Tanner graphs (as discussed above).
    - A construction based on check matrices, taken from arXiv:2202.01702.
    The latter construction is less intuitive, but more efficient.

    References:
    - https://errorcorrectionzoo.org/c/hypergraph_product
    - https://arxiv.org/abs/2202.01702
    - https://www.youtube.com/watch?v=iehMcUr2saM
    - https://arxiv.org/abs/0903.0566
    - https://arxiv.org/abs/1202.0928
    """

    sector_size: npt.NDArray[np.int_]

    def __init__(
        self,
        code_a: ClassicalCode | npt.NDArray[np.int_] | Sequence[Sequence[int]],
        code_b: ClassicalCode | npt.NDArray[np.int_] | Sequence[Sequence[int]] | None = None,
        field: int | None = None,
        *,
        conjugate: bool = False,
    ) -> None:
        """Hypergraph product of two classical codes, as in arXiv:2202.01702.

        The parity check matrices of the hypergraph product code are:

        matrix_x = [H1 ⊗ In2, -Im1 ⊗ H2.T]
        matrix_z = [In1 ⊗ H2,  H1.T ⊗ Im2]

        Here (H1, H2) == (matrix_a, matrix_b), and I[m/n][1/2] are identity matrices,
        with (m1, n1) = H1.shape and (m2, n2) = H2.shape.
        """
        if code_b is None:
            code_b = code_a
        code_a = ClassicalCode(code_a, field)
        code_b = ClassicalCode(code_b, field)
        field = code_a.field.order

        # identify the number of qudits in each sector
        self.sector_size = np.outer(
            [code_a.num_bits, code_a.num_checks],
            [code_b.num_bits, code_b.num_checks],
        )
        qudits_to_conjugate = slice(self.sector_size[0, 0], None) if conjugate else None

        # construct the nontrivial blocks of the parity check matrices
        matrix_a = code_a.matrix
        matrix_b = code_b.matrix
        mat_H1_In2 = np.kron(matrix_a, np.eye(matrix_b.shape[1], dtype=int))
        mat_In1_H2 = np.kron(np.eye(matrix_a.shape[1], dtype=int), matrix_b)
        mat_H1_Im2_T = np.kron(matrix_a.T, np.eye(matrix_b.shape[0], dtype=int))
        mat_Im1_H2_T = np.kron(np.eye(matrix_a.shape[0], dtype=int), matrix_b.T)

        # construct the parity check matrices
        matrix_x = np.block([mat_H1_In2, -mat_Im1_H2_T])
        matrix_z = np.block([mat_In1_H2, mat_H1_Im2_T])
        CSSCode.__init__(
            self, matrix_x, matrix_z, field, conjugate=qudits_to_conjugate, skip_validation=True
        )

    @classmethod
    def get_graph_product(
        cls, graph_a: nx.DiGraph, graph_b: nx.DiGraph, *, conjugate: bool = False
    ) -> nx.DiGraph:
        """Hypergraph product of two Tanner graphs."""

        # start with a cartesian products of the input graphs
        graph_product = nx.cartesian_product(graph_a, graph_b)

        # fix edge orientation, and tag each edge with a QuditOperator
        graph = nx.DiGraph()
        for node_fst, node_snd, data in graph_product.edges(data=True):
            # determine which node is a check node vs. a qudit node
            if node_fst[0].is_data == node_fst[1].is_data:
                # the first node is in the (0, 0) or (1, 1) sector --> a data node
                node_qudit, node_check = node_fst, node_snd
            else:
                # the first node is in the (0, 1) or (1, 0) sector --> a check node
                node_check, node_qudit = node_fst, node_snd
            graph.add_edge(node_check, node_qudit)

            # by default, this edge is Z-type iff the check qudit is in the (0, 1) sector
            op = QuditOperator((0, data.get("val", 1)))
            if node_check[0].is_data:
                # make this a X-type operator
                op = ~op

            # special treatment of qudits in the (1, 1) sector
            if not node_qudit[0].is_data:
                # account for the minus sign in the X-type subcode
                if not node_check[0].is_data:
                    op = -op
                # flip X <--> Z operators for the conjugated code
                if conjugate:
                    op = ~op

            graph[node_check][node_qudit][QuditOperator] = op

        # relabel nodes, from (node_a, node_b) --> node_combined
        node_map = HGPCode.get_product_node_map(graph_a.nodes, graph_b.nodes)
        graph = nx.relabel_nodes(graph, node_map)

        # remember order of the field, and use Pauli operators if appropriate
        if hasattr(graph_a, "order"):
            graph.order = graph_a.order
            if graph.order == 2:
                for _, __, data in graph.edges(data=True):
                    data[Pauli] = Pauli(data[QuditOperator].value)
                    del data[QuditOperator]

        return graph

    @classmethod
    def get_product_node_map(
        cls, nodes_a: Collection[Node], nodes_b: Collection[Node]
    ) -> dict[tuple[Node, Node], Node]:
        """Map (dictionary) that re-labels nodes in the hypergraph product of two codes."""
        index_qudit = 0
        index_check = 0
        node_map = {}
        for node_a, node_b in itertools.product(sorted(nodes_a), sorted(nodes_b)):
            if node_a.is_data == node_b.is_data:
                # this is a data qudit in sector (0, 0) or (1, 1)
                node = Node(index=index_qudit, is_data=True)
                index_qudit += 1
            else:
                # this is a check qudit in sector (0, 1) or (1, 0)
                node = Node(index=index_check, is_data=False)
                index_check += 1
            node_map[node_a, node_b] = node
        return node_map


class LPCode(CSSCode):
    """Lifted product (LP) code.

    A lifted product code is essentially the same as a hypergraph product code, except that the
    parity check matrices are "protographs", or matrices whose entries are members of a group
    algebra over the field {0, 1}.  Each of these entries can be "lifted" to a representation as
    orthogonal matrices over a finite field, in which case the protograph is interpreted as a block
    matrix; this is called "lifting" the protograph.

    Notes:
    - A lifted product code with protographs of size 1×1 is a generalized bicycle code.

    References:
    - https://errorcorrectionzoo.org/c/lifted_product
    - https://arxiv.org/abs/2202.01702
    - https://arxiv.org/abs/2012.04068
    """

    def __init__(
        self,
        protograph_a: abstract.Protograph | npt.NDArray[np.object_] | Sequence[Sequence[object]],
        protograph_b: (
            abstract.Protograph | npt.NDArray[np.object_] | Sequence[Sequence[object]] | None
        ) = None,
        *,
        conjugate: bool = False,
    ) -> None:
        """Same hypergraph product as in the HGPCode, but with protographs.

        There is one crucial subtlety when computing the hypergraph product of protographs.  When
        taking the transpose of a protograph, P --> P.T, we also need to transpose the individual
        (algebra-valued) entries of the protograph.  That is,

        P = ⌈ a, b ⌉  ==>  P.T = ⌈ a.T, c.T ⌉
            ⌊ c, d ⌋             ⌊ b.T, d.T ⌋.

        If we simply take the hypergraph product of two protograph matrices directly, numpy will not
        know to take the transpose of matrix entries when taking the transpose of a matrix.  For
        this reason, we need to take the transpose of a protograph "manually" when using it for the
        hypergraph product.
        """
        if protograph_b is None:
            protograph_b = protograph_a
        protograph_a = abstract.Protograph(protograph_a)
        protograph_b = abstract.Protograph(protograph_b)
        field = protograph_a.field.order

        # identify the number of qudits in each sector
        self.sector_size = protograph_a.group.lift_dim * np.outer(
            protograph_a.shape[::-1],
            protograph_b.shape[::-1],
        )
        qudits_to_conjugate = slice(self.sector_size[0, 0], None) if conjugate else None

        # identify sub-matrices and their transposes
        matrix_a = protograph_a.matrix
        matrix_b = protograph_b.matrix
        matrix_a_T = protograph_a.T.matrix
        matrix_b_T = protograph_b.T.matrix

        # construct the nontrivial blocks in the matrix
        mat_H1_In2 = np.kron(matrix_a, np.eye(matrix_b.shape[1], dtype=int))
        mat_In1_H2 = np.kron(np.eye(matrix_a.shape[1], dtype=int), matrix_b)
        mat_H1_Im2_T = np.kron(matrix_a_T, np.eye(matrix_b.shape[0], dtype=int))
        mat_Im1_H2_T = np.kron(np.eye(matrix_a.shape[0], dtype=int), matrix_b_T)

        # construct the parity check matrices
        matrix_x = abstract.Protograph(np.block([mat_H1_In2, -mat_Im1_H2_T])).lift()
        matrix_z = abstract.Protograph(np.block([mat_In1_H2, mat_H1_Im2_T])).lift()
        CSSCode.__init__(
            self, matrix_x, matrix_z, field, conjugate=qudits_to_conjugate, skip_validation=True
        )


################################################################################
# classical and quantum Tanner codes


class TannerCode(ClassicalCode):
    """Classical Tanner code, as described in DOI:10.1109/TIT.1981.1056404.

    A Tanner code T(G,C) is constructed from:
    [1] A bipartite "half-regular" graph G.  That is, a graph...
        ... with two sets of nodes, V and W.
        ... in which all nodes in W have degree n.
    [2] A classical code C on n bits.

    For convenience, we make G directed, with edges directed from V to W.  The node sets V and W can
    then be identified, respectively, by the sources and sinks of G.

    The Tanner code T(G,C) is defined on |W| bits.  A |W|-bit string x is a code word of T(G,C) iff,
    for every node v in V, the bits of x incident to v are a code word of C.

    This construction requires an ordering the edges E(v) adjacent to each vertex v.  This class
    sorts E(v) by the value of the "sort" attribute attached to each edge.  If there is no "sort"
    attribute, its value is treated as corresponding neighbor of v.

    Notes:
    - If the subcode C has m checks, its parity matrix has shape (m,n).
    - The code T(G,C) has |W| bits and |V|m checks.
    """

    subgraph: nx.DiGraph
    subcode: ClassicalCode

    def __init__(self, subgraph: nx.DiGraph, subcode: ClassicalCode) -> None:
        """Construct a classical Tanner code."""
        self.subgraph = subgraph
        self.subcode = subcode
        sources = [node for node in subgraph if subgraph.in_degree(node) == 0]
        sinks = [node for node in subgraph if subgraph.out_degree(node) == 0]
        sink_indices = {sink: idx for idx, sink in enumerate(sorted(sinks))}

        num_bits = len(sinks)
        num_checks = len(sources) * subcode.num_checks
        matrix = np.zeros((num_checks, num_bits), dtype=int)
        for idx, source in enumerate(sorted(sources)):
            checks = range(subcode.num_checks * idx, subcode.num_checks * (idx + 1))
            bits = [sink_indices[sink] for sink in self._get_sorted_neighbors(source)]
            matrix[np.ix_(checks, bits)] = subcode.matrix
        ClassicalCode.__init__(self, matrix, subcode.field.order)

    def _get_sorted_neighbors(self, node: object) -> Sequence[object]:
        """Sorted neighbors of the given node."""
        return sorted(
            self.subgraph.neighbors(node),
            key=lambda neighbor: self.subgraph[node][neighbor].get("sort", neighbor),
        )


class QTCode(CSSCode):
    """Quantum Tanner code: a CSS code for qudits defined on the faces of a Cayley complex

    Altogether, a quantum Tanner code is defined by:
    - two symmetric (self-inverse) subsets A and B of a group G, and
    - two classical codes C_A and C_B, respectively with block lengths |A| and |B|.

    The X-type parity checks of a quantum Tanner code are the checks of a classical Tanner code
    whose generating graph is the subgraph_0 of the Cayley complex (A,B).  The subcode of this
    classical Tanner code is ~(C_A ⊗ C_B), where ~C is the dual code to C.

    The Z-type parity checks are similarly defined with subgraph_1 and subcode ~(~C_A ⊗ ~C_B).

    Notes:
    - "Good" quantum Tanner code: projective special linear group and random classical codes.

    References:
    - https://errorcorrectionzoo.org/c/quantum_tanner
    - https://arxiv.org/abs/2206.07571
    - https://arxiv.org/abs/2202.13641
    """

    complex: CayleyComplex

    def __init__(
        self,
        subset_a: Collection[abstract.GroupMember],
        subset_b: Collection[abstract.GroupMember],
        code_a: ClassicalCode | npt.NDArray[np.int_] | Sequence[Sequence[int]],
        code_b: ClassicalCode | npt.NDArray[np.int_] | Sequence[Sequence[int]] | None = None,
        field: int | None = None,
        *,
        conjugate: slice | Sequence[int] | None = (),
    ) -> None:
        """Construct a quantum Tanner code."""
        if code_b is None:
            code_b = code_a
        code_a = ClassicalCode(code_a, field)
        code_b = ClassicalCode(code_b, field)
        if field is None and code_a.field is not code_b.field:
            raise ValueError("The sub-codes provided for this QTCode are over different fields")

        self.complex = CayleyComplex(subset_a, subset_b)
        assert code_a.num_bits == len(self.complex.subset_a)
        assert code_b.num_bits == len(self.complex.subset_b)

        subcode_x = ~ClassicalCode.tensor_product(code_a, code_b)
        subcode_z = ~ClassicalCode.tensor_product(~code_a, ~code_b)
        matrix_x = TannerCode(self.complex.subgraph_0, subcode_x).matrix
        matrix_z = TannerCode(self.complex.subgraph_1, subcode_z).matrix
        CSSCode.__init__(self, matrix_x, matrix_z, field, conjugate=conjugate, skip_validation=True)<|MERGE_RESOLUTION|>--- conflicted
+++ resolved
@@ -764,14 +764,8 @@
         self._logical_ops = self.field(np.stack([logicals_x, logicals_z]))
         return self._logical_ops
 
-<<<<<<< HEAD
-    def \
-            get_random_logical_op(
-        self, pauli: Literal[Pauli.X, Pauli.Z], ensure_nontrivial: bool = False
-=======
     def get_random_logical_op(
         self, pauli: Literal[Pauli.X, Pauli.Z], *, ensure_nontrivial: bool = False
->>>>>>> 61ca6284
     ) -> galois.FieldArray:
         """Return a random logical operator of a given type.
 
