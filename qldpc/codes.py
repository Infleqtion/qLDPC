"""Error correction code constructions

   Copyright 2023 The qLDPC Authors and Infleqtion Inc.

   Licensed under the Apache License, Version 2.0 (the "License");
   you may not use this file except in compliance with the License.
   You may obtain a copy of the License at

       http://www.apache.org/licenses/LICENSE-2.0

   Unless required by applicable law or agreed to in writing, software
   distributed under the License is distributed on an "AS IS" BASIS,
   WITHOUT WARRANTIES OR CONDITIONS OF ANY KIND, either express or implied.
   See the License for the specific language governing permissions and
   limitations under the License.
"""

from __future__ import annotations

import abc
import functools
import itertools
from collections.abc import Collection, Hashable, Iterable, Sequence
from typing import TYPE_CHECKING, Literal

import cachetools
import galois
import ldpc.mod2
import networkx as nx
import numpy as np
import numpy.typing as npt

import qldpc
from qldpc import abstract
from qldpc.objects import CayleyComplex, Node, Pauli, QuditOperator

if TYPE_CHECKING:
    from typing_extensions import Self

DEFAULT_FIELD_ORDER = abstract.DEFAULT_FIELD_ORDER
DEFAULT_DISTANCE_TRIALS = 10

################################################################################
# template error correction code classes


# TODO(?): support sparse parity check matrices
class AbstractCode(abc.ABC):
    """Template class for error-correcting codes."""

    _field: type[galois.FieldArray]

    def __init__(
        self,
        matrix: Self | npt.NDArray[np.int_] | Sequence[Sequence[int]],
        field: int | None = None,
    ) -> None:
        """Construct a code from a parity check matrix over a finite field.

        The base field is taken to be F_2 by default.
        """
        self._matrix: galois.FieldArray
        if isinstance(matrix, type(self)):
            self._field = matrix.field
            self._matrix = matrix.matrix
        elif isinstance(matrix, galois.FieldArray):
            self._field = type(matrix)
            self._matrix = matrix
        else:
            self._field = galois.GF(field or DEFAULT_FIELD_ORDER)
            self._matrix = self.field(np.array(matrix))

        if field is not None and field != self.field.order:
            raise ValueError(
                f"Field argument {field} is inconsistent with the given code, which is defined"
                f" over F_{self.field.order}"
            )

    @property
    def field(self) -> type[galois.FieldArray]:
        """Base field over which this code is defined."""
        return self._field

    @property
    def matrix(self) -> galois.FieldArray:
        """Parity check matrix of this code."""
        return self._matrix

    @functools.cached_property
    def graph(self) -> nx.DiGraph:
        """Tanner graph of this code."""
        return self.matrix_to_graph(self.matrix)

    @classmethod
    @abc.abstractmethod
    def matrix_to_graph(cls, matrix: npt.NDArray[np.int_] | Sequence[Sequence[int]]) -> nx.DiGraph:
        """Convert a parity check matrix into a Tanner graph."""

    @classmethod
    @abc.abstractmethod
    def graph_to_matrix(cls, graph: nx.DiGraph) -> galois.FieldArray:
        """Convert a Tanner graph into a parity check matrix."""


class ClassicalCode(AbstractCode):
    """Classical linear error-correcting code over a finite field F_q.

    A classical binary code C = {x} is a set of vectors x (with entries in F_q) called code words.
    We consider only linear codes, for which any linear combination of code words is also code word.

    Operationally, we define a classical code by a parity check matrix H with dimensions
    (num_checks, num_bits).  Each row of H represents a linear constraint (a "check") that code
    words must satisfy.  A vector x is a code word iff H @ x = 0.
    """

    def __contains__(self, word: npt.NDArray[np.int_] | Sequence[int]) -> bool:
        return not np.any(self.matrix @ self.field(word))

    @classmethod
    def matrix_to_graph(cls, matrix: npt.NDArray[np.int_] | Sequence[Sequence[int]]) -> nx.DiGraph:
        """Convert a parity check matrix H into a Tanner graph.

        The Tanner graph is a bipartite graph with (num_checks, num_bits) vertices, respectively
        identified with the checks and bits of the code.  The check vertex c and the bit vertex b
        share an edge iff c addresses b; that is, edge (c, b) is in the graph iff H[c, b] != 0.
        """
        graph = nx.DiGraph()
        for row, col in zip(*np.nonzero(matrix)):
            node_c = Node(index=int(row), is_data=False)
            node_d = Node(index=int(col), is_data=True)
            graph.add_edge(node_c, node_d, val=matrix[row][col])
        if isinstance(matrix, galois.FieldArray):
            graph.order = type(matrix).order
        return graph

    @classmethod
    def graph_to_matrix(cls, graph: nx.DiGraph) -> galois.FieldArray:
        """Convert a Tanner graph into a parity check matrix."""
        num_bits = sum(1 for node in graph.nodes() if node.is_data)
        num_checks = len(graph.nodes()) - num_bits
        field = graph.order if hasattr(graph, "order") else DEFAULT_FIELD_ORDER
        matrix = galois.GF(field).Zeros((num_checks, num_bits))
        for node_c, node_b, data in graph.edges(data=True):
            matrix[node_c.index, node_b.index] = data.get("val", 1)
        return matrix

    @functools.cached_property
    def generator(self) -> galois.FieldArray:
        """Generator of this code: a matrix whose rows for a basis for code words."""
        return self.matrix.null_space()

    def words(self) -> galois.FieldArray:
        """Code words of this code."""
        vectors = itertools.product(self.field.elements, repeat=self.generator.shape[0])
        return self.field(list(vectors)) @ self.generator

    def get_random_word(self) -> galois.FieldArray:
        """Random code word: a sum all generators with random field coefficients."""
        return self.field.Random(self.generator.shape[0]) @ self.generator

    def dual(self) -> ClassicalCode:
        """Dual to this code.

        The dual code ~C is the set of bitstrings orthogonal to C:
        ~C = { x : x @ y = 0 for all y in C }.
        The parity check matrix of ~C is equal to the generator of C.
        """
        return ClassicalCode(self.generator)

    def __invert__(self) -> ClassicalCode:
        return self.dual()

    @classmethod
    def tensor_product(cls, code_a: ClassicalCode, code_b: ClassicalCode) -> ClassicalCode:
        """Tensor product C_a ⊗ C_b of two codes C_a and C_b.

        Let G_a and G_b respectively denote the generators C_a and C_b.
        Definition: C_a ⊗ C_b is the code whose generators are G_a ⊗ G_b.

        Observation: G_a ⊗ G_b is the check matrix of ~(C_a ⊗ C_b).
        We therefore construct ~(C_a ⊗ C_b) and return its dual ~~(C_a ⊗ C_b) = C_a ⊗ C_b.
        """
        if code_a.field is not code_b.field:
            raise ValueError("Cannot take tensor product of codes over different fields")
        gen_a: npt.NDArray[np.int_] = code_a.generator
        gen_b: npt.NDArray[np.int_] = code_b.generator
        return ~ClassicalCode(np.kron(gen_a, gen_b))

    """
    # TODO: Test this or suppress
    @classmethod
    def test_robustness(cls, code_a: ClassicalCode, code_b: ClassicalCode) -> float:
        Test if the tensor product C_a ⊗ C_b of two codes C_a and C_b, is robustly-testable.
        If so, ouput a lower bound on the robustness parameter rho.
        See definition in  https://arxiv.org/abs/2206.09973
        tensor_code = ClassicalCode.tensor_product(code_a, code_b)
        gf = galois.GF(code_a._field_order)
        n = code_a.num_bits
        itertools.product(gf.elements, repeat=n * n)
        rho_estimate = np.inf
        for x in itertools.product(gf.elements, repeat=n * n):
            dist_AB = tensor_code.get_distance(vector=gf(x))
            matrix = gf(x).reshape((n, n))
            dist_A = np.sum(np.apply_along_axis(code_a.get_distance, axis=1, arr=matrix))
            dist_B = np.sum(np.apply_along_axis(code_b.get_distance, axis=0, arr=matrix))
            ratio = (dist_A + dist_B) / (2 * dist_AB)
            rho_estimate = min(rho_estimate, ratio)

        return rho_estimate
    """

    @property
    def num_checks(self) -> int:
        """Number of check bits in this code."""
        return self._matrix.shape[0]

    @property
    def num_bits(self) -> int:
        """Number of data bits in this code."""
        return self._matrix.shape[1]

    @functools.cached_property
    def rank(self) -> int:
        """Rank of this code's parity check matrix.

        Equivalently, the number of linearly independent parity checks in this code.
        """
        if self.field.order == 2:
            return ldpc.mod2.rank(self._matrix)
        return np.linalg.matrix_rank(self._matrix)

    @property
    def dimension(self) -> int:
        """The number of logical bits encoded by this code."""
        return self.num_bits - self.rank

    def distance_bruteforce(self, vector: galois.FieldArray | None = None) -> int:
        """The distance of vector from this code.
        If vector is None, then computes distance of the code or equivalently,
        the minimal weight of a nonzero code word.
        """
        if vector is not None:
            field_words = self.field(self.words())
            vec = np.vstack([vector] * field_words.shape[0])
            shifted_words = np.array(field_words - vec)
            return np.min(np.count_nonzero(shifted_words, axis=1))
        else:
            words = np.array(self.words()[1:], dtype=int)
            return np.min(np.count_nonzero(words, axis=1))

    def get_distance(
        self,
        *,
        num_trials: int = DEFAULT_DISTANCE_TRIALS,
        vector: galois.FieldArray | None = None,
        exact: bool = False,
        brute: bool = True,
        **decoder_args: object,
    ) -> int:
        """Find smallest Hamming distance between input vector and a codeword.

        This method solves the same optimization problem as in CSSCode.get_one_distance_upper_bound
        """
        if brute:
            return self.distance_bruteforce(vector)

        if vector is None:
            vector = self.field.Zeros(self.num_bits)
        else:
            assert vector.shape == (self.num_bits,)
            vector = self.field(vector)
            if not np.any(self.matrix @ vector):
                return 0

        syndrome = self.matrix @ vector
        effective_syndrome = np.append(syndrome, [1])
        dist_bound = self.num_bits

        for _ in range(num_trials):
            word = self.field.Random(self.num_bits)
            if not np.any(word):
                word[0] = 1
            effective_check_matrix = np.vstack([self.matrix, word]).view(np.ndarray)

            closest_vec = qldpc.decoder.decode(
                effective_check_matrix,
                effective_syndrome,
                exact=exact,
                modulus=self.field.order,
                **decoder_args,
            )
            # print(f"Vector {vector}, word, {word} Closest vec, {closest_vec}")
            if np.all(effective_check_matrix @ closest_vec == effective_syndrome):
                dist_bound = min(dist_bound, np.count_nonzero(closest_vec))

        return int(dist_bound)

    def get_code_params(self) -> tuple[int, int, int, int]:
        """Compute the parameters of this code: [n,k,d].

        Here:
        - n is the number of data bits
        - k is the number of encoded ("logical") bits
        - d is the code distance
        """
        return self.num_bits, self.dimension, self.get_distance(), self.get_weight()

    def get_weight(self) -> int:
        """Compute the weight of the largest check"""
        matrix = np.array(self.matrix, dtype=int)
        row_max = np.max([np.count_nonzero(matrix[i, :]) for i in range(matrix.shape[0])])
        col_max = np.max([np.count_nonzero(matrix[:, i]) for i in range(matrix.shape[1])])

        return max(row_max, col_max)

    @classmethod
    def random(cls, bits: int, checks: int, field: int | None = None) -> ClassicalCode:
        """Construct a random classical code with the given number of bits and nontrivial checks."""
        code_field = galois.GF(field or DEFAULT_FIELD_ORDER)
        rows, cols = checks, bits
        matrix = code_field.Random((rows, cols))
        for row in range(matrix.shape[0]):
            if not matrix[row, :].any():
                matrix[row, np.random.randint(cols)] = code_field.Random(low=1)  # pragma: no cover
        for col in range(matrix.shape[1]):
            if not matrix[:, col].any():
                matrix[np.random.randint(rows), col] = code_field.Random(low=1)  # pragma: no cover
        return ClassicalCode(matrix)

    @classmethod
    def repetition(cls, num_bits: int, field: int | None = None) -> ClassicalCode:
        """Construct a repetition code on the given number of bits."""
        code_field = galois.GF(field or DEFAULT_FIELD_ORDER)
        matrix = code_field.Zeros((num_bits - 1, num_bits))
        for row in range(num_bits - 1):
            matrix[row, row] = 1
            matrix[row, row + 1] = -code_field(1)
        return ClassicalCode(matrix)

    @classmethod
    def ring(cls, num_bits: int, field: int | None = None) -> ClassicalCode:
        """Construct a repetition code with periodic boundary conditions."""
        code_field = galois.GF(field or DEFAULT_FIELD_ORDER)
        matrix = code_field.Zeros((num_bits, num_bits))
        for row in range(num_bits):
            matrix[row, row] = 1
            matrix[row, (row + 1) % num_bits] = -code_field(1)
        return ClassicalCode(matrix)

    @classmethod
    def hamming(cls, rank: int, field: int | None = None) -> ClassicalCode:
        """Construct a hamming code of a given rank."""
        field = field or DEFAULT_FIELD_ORDER
        if field == 2:
            # parity check matrix: columns = all nonzero bitstrings
            bitstrings = list(itertools.product([0, 1], repeat=rank))
            return ClassicalCode(np.array(bitstrings[1:]).T)

        # More generally, columns = maximal set of nonzero, linearly independent strings.
        # This is achieved by collecting together all strings whose first nonzero element is a 1.
        strings = [
            (0,) * top_row + (1,) + rest
            for top_row in range(rank - 1, -1, -1)
            for rest in itertools.product(range(field), repeat=rank - top_row - 1)
        ]
        return ClassicalCode(np.array(strings).T, field=field)

    # TODO: add more codes, particularly from code families that are useful for good quantum codes
    # see https://mhostetter.github.io/galois/latest/api/#forward-error-correction


# TODO:
# - add is_CSS method to figure out whether this is a CSS Code
#   - see https://quantumcomputing.stackexchange.com/questions/15432/
#   - also compute and store sub-codes, if CSS
#   - also add QuditCode.to_CSS() -> CSSCode
class QuditCode(AbstractCode):
    """Quantum stabilizer code for Galois qudits, with dimension q = p^m for prime p and integer m.

    The parity check matrix of a QuditCode has dimensions (num_checks, 2 * num_qudits), and can be
    written as a block matrix in the form H = [H_x|H_z].  Each block has num_qudits columns.

    The entries H_x[c, d] = r_x and H_z[c, d] = r_z iff check c addresses qudit d with the operator
    X(r_x) * Z(r_z), where r_x, r_z range over the base field, and X(r), Z(r) are generalized Pauli
    operators.  Specifically:
    - X(r) = sum_{j=0}^{q-1} |j+r><j| is a shift operator, and
    - Z(r) = sum_{j=0}^{q-1} w^{j r} |j><j| is a phase operator, with w = exp(2 pi i / q).

    Warning: here j, r, s, etc. not integers, but elements of the Galois field GF(q), which has
    different rules for addition and multiplication when q is not a prime number.

    Helpful lecture by Gottesman: https://www.youtube.com/watch?v=JWg4zrNAF-g
    """

    @property
    def num_checks(self) -> int:
        """Number of parity checks (stabilizers) in this code."""
        return self.matrix.shape[0]

    @property
    def num_qudits(self) -> int:
        """Number of data qudits in this code."""
        return self.matrix.shape[1] // 2

    @property
    def num_qubits(self) -> int:
        """Number of data qubits in     this code."""
        self._assert_qubit_code()
        return self.num_qudits

    def _assert_qubit_code(self) -> None:
        if self.field.order != 2:
            raise ValueError("Attempted to call a qubit-only method with a non-qubit code")

    def get_weight(self) -> int:
        """Compute the weight of the largest check."""
        row_max = np.max([np.count_nonzero(self.matrix[i, :]) for i in range(self.matrix.shape[0])])
        col_max = np.max([np.count_nonzero(self.matrix[:, i]) for i in range(self.matrix.shape[1])])
        return max(row_max, col_max)

    @classmethod
    def matrix_to_graph(cls, matrix: npt.NDArray[np.int_] | Sequence[Sequence[int]]) -> nx.DiGraph:
        """Convert a parity check matrix into a Tanner graph."""
        graph = nx.DiGraph()
        matrix = np.reshape(matrix, (len(matrix), 2, -1))
        for row, col_xz, col in zip(*np.nonzero(matrix)):
            node_check = Node(index=int(row), is_data=False)
            node_qudit = Node(index=int(col), is_data=True)
            graph.add_edge(node_check, node_qudit)

            qudit_op = graph[node_check][node_qudit].get(QuditOperator, QuditOperator())
            vals_xz = list(qudit_op.value)
            vals_xz[col_xz] += int(matrix[row, col_xz, col])
            graph[node_check][node_qudit][QuditOperator] = QuditOperator(tuple(vals_xz))

        # remember order of the field, and use Pauli operators if appropriate
        if isinstance(matrix, galois.FieldArray):
            graph.order = type(matrix).order
            if graph.order == 2:
                for _, __, data in graph.edges(data=True):
                    data[Pauli] = Pauli(data[QuditOperator].value)
                    del data[QuditOperator]

        return graph

    @classmethod
    def graph_to_matrix(cls, graph: nx.DiGraph) -> galois.FieldArray:
        """Convert a Tanner graph into a parity check matrix."""
        num_qudits = sum(1 for node in graph.nodes() if node.is_data)
        num_checks = len(graph.nodes()) - num_qudits
        matrix = np.zeros((num_checks, 2, num_qudits), dtype=int)
        for node_check, node_qudit, data in graph.edges(data=True):
            op = data.get(QuditOperator) or data.get(Pauli)
            matrix[node_check.index, :, node_qudit.index] = op.value
        field = graph.order if hasattr(graph, "order") else DEFAULT_FIELD_ORDER
        return galois.GF(field)(matrix.reshape(num_checks, 2 * num_qudits))

    def get_stabilizers(self) -> list[str]:
        """Stabilizers (checks) of this code, represented by strings."""
        matrix = self.matrix.reshape(self.num_checks, 2, self.num_qudits)
        stabilizers = []
        for check in range(self.num_checks):
            ops = []
            for qudit in range(self.num_qudits):
                val_x = matrix[check, Pauli.X.index, qudit]
                val_z = matrix[check, Pauli.Z.index, qudit]
                vals_xz = (val_x, val_z)
                if self.field.order == 2:
                    ops.append(str(Pauli(vals_xz)))
                else:
                    ops.append(str(QuditOperator(vals_xz)))
            stabilizers.append(" ".join(ops))
        return stabilizers

    @classmethod
    def from_stabilizers(cls, stabilizers: Iterable[str], field: int | None = None) -> QuditCode:
        """Construct a QuditCode from the provided stabilizers."""
        field = field or DEFAULT_FIELD_ORDER
        check_ops = [stabilizer.split() for stabilizer in stabilizers]
        num_checks = len(check_ops)
        num_qudits = len(check_ops[0])
        operator: type[Pauli] | type[QuditOperator] = Pauli if field == 2 else QuditOperator

        matrix = np.zeros((num_checks, 2, num_qudits), dtype=int)
        for check, check_op in enumerate(check_ops):
            if len(check_op) != num_qudits:
                raise ValueError(f"Stabilizers 0 and {check} have different lengths")
            for qudit, op in enumerate(check_op):
                matrix[check, :, qudit] = operator.from_string(op).value

        return QuditCode(matrix.reshape(num_checks, 2 * num_qudits), field)

    # TODO: generalize to any local Clifford deformation
    #       see https://arxiv.org/pdf/quant-ph/0408190.pdf
    @classmethod
    def conjugate(
        cls, matrix: npt.NDArray[np.int_] | Sequence[Sequence[int]], qudits: slice | Sequence[int]
    ) -> npt.NDArray[np.int_]:
        """Apply local Fourier transforms to the given qudits.

        This is equivalent to swapping X-type and Z-type operators."""
        num_checks = len(matrix)
        matrix = np.reshape(matrix, (num_checks, 2, -1))
        matrix[:, :, qudits] = np.roll(matrix[:, :, qudits], 1, axis=1)
        return matrix.reshape(num_checks, -1)


class CSSCode(QuditCode):
    """CSS qudit code, with separate X-type and Z-type parity checks.

    In order for the X-type and Z-type parity checks to be "compatible", the X-type stabilizers must
    commute with the Z-type stabilizers.  Mathematically, this requirement can be written as

    H_x @ H_z.T == 0,

    where H_x and H_z are, respectively, the parity check matrices of the classical codes that
    define the X-type and Z-type stabilizers of the CSS code.  Note that H_x witnesses Z-type errors
    and H_z witnesses X-type errors.

    The full parity check matrix of a CSSCode is
    ⌈ H_z,  0  ⌉
    ⌊  0 , H_x ⌋.
    """

    code_x: ClassicalCode  # X-type parity checks, measuring Z-type errors
    code_z: ClassicalCode  # Z-type parity checks, measuring X-type errors
    _field_order: int  # The order of the field over which the CSS code is defined

    _conjugate: slice | Sequence[int]
    _codes_equal: bool
    _logical_ops: galois.FieldArray | None = None

    def __init__(
        self,
        code_x: ClassicalCode | npt.NDArray[np.int_] | Sequence[Sequence[int]],
        code_z: ClassicalCode | npt.NDArray[np.int_] | Sequence[Sequence[int]],
        field: int | None = None,
        *,
        conjugate: slice | Sequence[int] | None = (),
        skip_validation: bool = False,
    ) -> None:
        """Construct a CSS code from X-type and Z-type parity checks.

        Allow specifying local Fourier transformations on the qudits specified by `conjugate`.
        """
        self.code_x = ClassicalCode(code_x, field)
        self.code_z = ClassicalCode(code_z, field)
        if field is None and self.code_x.field is not self.code_z.field:
            raise ValueError("The sub-codes provided for this CSSCode are over different fields")
        self._field = self.code_x.field

        if not skip_validation and not self.is_valid:
            raise ValueError("The sub-codes provided for this CSSCode are incompatible")

        self._conjugate = conjugate or ()
        self._codes_equal = self.code_x == self.code_z

    @functools.cached_property
    def is_valid(self) -> bool:
        """Is this a valid CSS code?"""
        return self.code_x.num_bits == self.code_z.num_bits and not np.any(
            self.code_x.matrix @ self.code_z.matrix.T
        )

    @functools.cached_property
    def matrix(self) -> galois.FieldArray:
        """Overall parity check matrix."""
        matrix = np.block(
            [
                [self.code_z.matrix, np.zeros_like(self.code_z.matrix)],
                [np.zeros_like(self.code_x.matrix), self.code_x.matrix],
            ]
        )
        return self.field(self.conjugate(matrix, self._conjugate))

    @property
    def num_checks(self) -> int:
        """Number of parity checks in this code."""
        return self.code_x.matrix.shape[0] + self.code_z.matrix.shape[0]

    @property
    def num_qudits(self) -> int:
        """Number of data qubits in this code."""
        return self.code_x.matrix.shape[1]

    @property
    def dimension(self) -> int:
        """Number of logical qudits encoded by this code."""
        return self.code_x.dimension + self.code_z.dimension - self.num_qudits

    def get_code_params(
        self, *, upper: int | None = None, **decoder_args: object
    ) -> tuple[int, int, int]:
        """Compute the parameters of this code: [[n,k,d]].

        Here:
        - n is the number of data qudits
        - k is the number of encoded ("logical") qudits
        - d is the code distance

        Keyword arguments are passed to the calculation of code distance.
        """
        distance = self.get_distance(pauli=None, upper=upper, vector=None, **decoder_args)
        return self.num_qudits, self.dimension, distance

    def get_distance(
        self,
        pauli: Literal[Pauli.X, Pauli.Z] | None = None,
        *,
        upper: int | None = None,
        vector: galois.FieldArray | None = None,
        **decoder_args: object,
    ) -> int:
        """Least possible distance between the input vector and any nontrivial logical operator

        If vector is None, then it initializes to the zero vector and the function computes the
        distance of this code, i.e., minimum weight of a nontrivial logical operator .

        If provided a Pauli as an argument, compute the minimim weight of an nontrivial logical
        operator of the corresponding type.  Otherwise, minimize over Pauli.X and Pauli.Z.

        If `upper is not None`, compute an upper bound using a randomized algorithm described in
        arXiv:2308.07915, minimizing over `upper` random trials.  For a detailed explanation, see
        `CSSCode.get_distance_upper_bound` and `CSSCode.get_one_distance_upper_bound`.

        If `upper is None`, compute an exact code distance with integer linear
        programming.  Warning: this is an NP-complete problem and takes exponential time to execute.

        All remaining keyword arguments are passed to a decoder, if applicable.
        """
        assert pauli == Pauli.X or pauli == Pauli.Z or pauli is None
        pauli = pauli if not self._codes_equal else Pauli.X

        if pauli is None:
            return min(
                self.get_distance(Pauli.X, upper=upper, vector=vector, **decoder_args),
                self.get_distance(Pauli.Z, upper=upper, vector=vector, **decoder_args),
            )

        if upper is not None:
            return self.get_distance_upper_bound(
                pauli, num_trials=upper, vector=vector, **decoder_args
            )

        return self.get_distance_exact(pauli, **decoder_args)

    def get_distance_upper_bound(
        self,
        pauli: Literal[Pauli.X, Pauli.Z],
        num_trials: int,
        vector: galois.FieldArray | None = None,
        **decoder_args: object,
    ) -> int:
        """Upper bound to the X-distance or Z-distance of this code, minimized over many trials.

        All keyword arguments are passed to `CSSCode.get_one_distance_upper_bound`.
        """
        assert pauli == Pauli.X or pauli == Pauli.Z
        return min(
            self.get_one_distance_upper_bound(pauli, vector=vector, **decoder_args)
            for _ in range(num_trials)
        )

    # TODO: Modify to take any x
    def get_one_distance_upper_bound(
        self,
        pauli: Literal[Pauli.X, Pauli.Z],
        vector: galois.FieldArray | None = None,
        **decoder_args: object,
    ) -> int:
        """Single upper bound to the least possible distance between the input vector
        and any nontrivial logical operator.

        If vector is None, then it initializes to the zero vector and the function computes the
        distance of this code, i.e., minimum weight of a nontrivial logical (X or Z) operator .

        This method uses a randomized algorithm described in arXiv:2308.07915 (and also below).

        Args:
            pauli: Pauli operator choosing whether to compute an X-distance or Z-distance bound.
            decoder_args: Keyword arguments are passed to a decoder in `decode`.
            vector: The vector for which distance needs to be computed.
                    Setting it to None gives code distance.
        Returns:
            An upper bound on the X-distance or Z-distance of this code.

        For ease of language, we henceforth assume that we are computing an X-distance.

        Pick a random Z-type logical operator Z(w_z) whose support is indicated by the bistring w_z.

        We now wish to find a low-weight Pauli-X string X(w_x) that
            (a) has a trivial syndrome, and
            (b) anti-commutes with Z(w_z),
        which together would imply that X(w_x) is a nontrivial X-type logical operator.
        Mathematically, these conditions are equivalent to requiring that
            (a) H_z @ w_x = 0, and
            (b) w_z @ w_x = 1,
        where H_z is the parity check matrix of the Z-type subcode that witnesses X-type errors.

        Conditions (a) and (b) can be combined into the single block-matrix equation
            ⌈ H_z   ⌉         ⌈ 0 ⌉
            ⌊ w_z.T ⌋ @ w_x = ⌊ 1 ⌋,
        where the "0" on the top right is interpreted as a zero vector.  This equation can be solved
        by decoding the syndrome [ 0, 0, ..., 0, 1 ].T for the parity check matrix [ H_z.T, w_z ].T.

        We solve the above decoding problem with a decoder in `decode`.  If the decoder fails to
        find a solution, try again with a new initial random operator Z(w_z).  If the decoder
        succeeds in finding a solution w_x, this solution corresponds to a logical X-type operator
        X(w_x) -- and presumably one of low Hamming weight, since decoders try to find low-weight
        solutions.  Return the Hamming weight |w_x|.
        """
        assert pauli == Pauli.X or pauli == Pauli.Z
        if self.field.order != 2:
            raise ValueError(
                "Distance upper bound calculation not implemented for fields of order > 2"
            )

        # define code_z and pauli_z as if we are computing X-distance
        code_z = self.code_z if pauli == Pauli.X else self.code_x
        pauli_z: Literal[Pauli.Z, Pauli.X] = Pauli.Z if pauli == Pauli.X else Pauli.X

        # construct the effective syndrome
        if vector is None:
            vector = self.field.Zeros(code_z.num_bits)
        else:
            assert vector.shape == (code_z.num_bits, 1)
            vector = self.field(vector)
        syndrome = code_z.matrix @ vector
        effective_syndrome = np.append(syndrome, [1])

        logical_op_found = False
        while not logical_op_found:
            # support of pauli string with a trivial syndrome
            # NOTE: bounds appear to be empirically better with ensure_nontrivial=False
            word = self.get_random_logical_op(pauli_z, ensure_nontrivial=False)

            # support of a candidate pauli-type logical operator
            effective_check_matrix = np.vstack([code_z.matrix, word]).view(np.ndarray)
            candidate_logical_op = qldpc.decoder.decode(
                effective_check_matrix, effective_syndrome, exact=False, **decoder_args
            )

            # check whether the decoding was successful
            actual_syndrome = effective_check_matrix @ candidate_logical_op % 2
            logical_op_found = np.array_equal(actual_syndrome, effective_syndrome)

        # return the Hamming weight of the logical operator
        return candidate_logical_op.sum()

    @cachetools.cached(cache={}, key=lambda self, pauli, **decoder_args: (self, pauli))
    def get_distance_exact(self, pauli: Literal[Pauli.X, Pauli.Z]) -> int:
        """Exact X-distance or Z-distance of this code."""
        assert pauli == Pauli.X or pauli == Pauli.Z
        pauli = pauli if not self._codes_equal else Pauli.X
        if self.field.degree > 1:
            # The base field is not prime, so we can't use the integer linear program method due to
            # different rules for addition and multiplication.  We therefore compute distance with a
            # brute-force search over all code words.
            code_x = self.code_x if pauli == Pauli.X else self.code_z
            code_z = self.code_z if pauli == Pauli.X else self.code_x
            dual_code_x = ~code_x
            return min(np.count_nonzero(word) for word in code_z.words() if word not in dual_code_x)

        # TODO: is this wrong???

        # minimize the weight of logical X-type or Z-type operators
        for logical_qubit_index in range(self.dimension):
            self.minimize_logical_op(pauli, logical_qubit_index)

        # return the minimum weight of logical X-type or Z-type operators
        return np.count_nonzero(self.get_logical_ops()[pauli.index].view(np.ndarray), axis=-1).min()

    def get_logical_ops(self) -> galois.FieldArray:
        """Complete basis of nontrivial X-type and Z-type logical operators for this code.

        Logical operators are represented by a three-dimensional array `logical_ops` with dimensions
        (2, k, n), where k and n are respectively the numbers of logical and physical qubits in this
        code.  The bitstring `logical_ops[0, 4, :]`, for example, indicates the support (i.e., the
        physical qubits addressed nontrivially) by the logical Pauli-X operator on logical qubit 4.

        In the case of qudits with dimension > 2, the "Pauli-X" and "Pauli-Z" operators constructed
        by this method are the unit shift and phase operators that generate all logical X-type and
        Z-type qudit operators.

        Logical operators are constructed using the method described in Section 4.1 of Gottesman's
        thesis (arXiv:9705052), slightly modified and generalized for qudits.
        """
        # memoize manually because other methods may modify the logical operators computed here
        if self._logical_ops is not None:
            return self._logical_ops

        num_qudits = self.num_qudits
        dimension = self.dimension
        identity = self.field.Identity(dimension)

        def row_reduce(
            matrix: npt.NDArray[np.int_],
        ) -> tuple[npt.NDArray[np.int_], Sequence[int], Sequence[int]]:
            """Perform Gaussian elimination on the matrix.

            Returns:
                matrix_RRE: the reduced row echelon form of the matrix.
                pivot: the "pivot" columns of the reduced matrix.
                other: the remaining columns of the reduced matrix.

            In reduced row echelon form, the first nonzero entry of each row is a 1, and these 1s
            occur at a unique columns for each row; these columns are the "pivots" of matrix_RRE.
            """
            # row-reduce the matrix and identify its pivots
            matrix_RRE = self.field(matrix).row_reduce()
            pivots = (matrix_RRE != 0).argmax(axis=1)

            # remove trailing zero pivots, which correspond to trivial (all-zero) rows
            if pivots.size > 1 and pivots[-1] == 0:
                pivots = np.concatenate([[pivots[0]], pivots[1:][pivots[1:] != 0]])

            # identify remaining columns and return
            other = [qq for qq in range(matrix.shape[1]) if qq not in pivots]
            return matrix_RRE, pivots, other

        # identify check matrices for X/Z-type errors, and the current qubit locations
        checks_x: npt.NDArray[np.int_] = self.code_z.matrix
        checks_z: npt.NDArray[np.int_] = self.code_x.matrix
        qubit_locs = np.arange(num_qudits, dtype=int)

        # row reduce the check matrix for X-type errors and move its pivots to the back
        checks_x, pivot_x, other_x = row_reduce(checks_x)
        checks_x = np.hstack([checks_x[:, other_x], checks_x[:, pivot_x]])
        checks_z = np.hstack([checks_z[:, other_x], checks_z[:, pivot_x]])
        qubit_locs = np.hstack([qubit_locs[other_x], qubit_locs[pivot_x]])

        # row reduce the check matrix for Z-type errors and move its pivots to the back
        checks_z, pivot_z, other_z = row_reduce(checks_z)
        checks_x = np.hstack([checks_x[:, other_z], checks_x[:, pivot_z]])
        checks_z = np.hstack([checks_z[:, other_z], checks_z[:, pivot_z]])
        qubit_locs = np.hstack([qubit_locs[other_z], qubit_locs[pivot_z]])

        # run some sanity checks
        # print(pivot_z[-1])
        # print(len(pivot_x))
        assert pivot_z[-1] < num_qudits - len(pivot_x)
        assert dimension + len(pivot_x) + len(pivot_z) == num_qudits

        # get the support of the check matrices on non-pivot qudits
        non_pivot_x = checks_x[: len(pivot_x), :dimension]
        non_pivot_z = checks_z[: len(pivot_z), :dimension]

        # construct logical X operators
        logicals_x = self.field.Zeros((dimension, num_qudits))
        logicals_x[:, dimension : dimension + len(pivot_x)] = -non_pivot_x.T
        logicals_x[:dimension, :dimension] = identity

        # construct logical Z operators
        logicals_z = self.field.Zeros((dimension, num_qudits))
        logicals_z[:, -len(pivot_z) :] = -non_pivot_z.T
        logicals_z[:dimension, :dimension] = identity

        # move qudits back to their original locations
        permutation = np.argsort(qubit_locs)
        logicals_x = logicals_x[:, permutation]
        logicals_z = logicals_z[:, permutation]

        self._logical_ops = self.field(np.stack([logicals_x, logicals_z]))
        return self._logical_ops

    def get_random_logical_op(
<<<<<<< HEAD
        self, pauli: Literal[Pauli.X, Pauli.Z], ensure_nontrivial: bool = True
=======
        self, pauli: Literal[Pauli.X, Pauli.Z], *, ensure_nontrivial: bool = False
>>>>>>> 61ca6284
    ) -> galois.FieldArray:
        """Return a random logical operator of a given type.

        A random logical operator may be trivial, which is to say that it may be equal to the
        identity modulo stabilizers.  If `ensure_nontrivial is True`, ensure that the logical
        operator we return is nontrivial.
        """
        assert pauli == Pauli.X or pauli == Pauli.Z
        if ensure_nontrivial:
            # get a random nontrivial vector of coefficients for the logical operators
            while not (op_vec := self.field.Random(self.dimension)).any():
                pass  # pragma: no cover
            return op_vec @ self.get_logical_ops()[pauli.index]
        return (self.code_z if pauli == Pauli.X else self.code_x).get_random_word()

    def minimize_logical_op(
        self, pauli: Literal[Pauli.X, Pauli.Z], logical_qubit_index: int
    ) -> None:
        """Minimize the weight of a logical operator.

        A minimum-weight logical operator is found by enforcing that it has a trivial syndrome, and
        that it commutes with all logical operators except its dual.  This is essentially the same
        optimization as in CSSCode.get_one_distance_upper_bound, but solved exactly with integer
        linear programming.
        """
        assert pauli == Pauli.X or pauli == Pauli.Z
        assert 0 <= logical_qubit_index < self.dimension
        if self.field.degree > 1:
            raise ValueError("Method only supported for prime number fields")

        # effective check matrix = syndromes and other logical operators
        code = self.code_z if pauli == Pauli.X else self.code_x
        dual_ops = self.get_logical_ops()[(~pauli).index]
        effective_check_matrix = np.vstack([code.matrix, dual_ops]).view(np.ndarray)

        # enforce that the new logical operator commutes with everything except its dual
        effective_syndrome = np.zeros((code.num_checks + self.dimension), dtype=int)
        effective_syndrome[code.num_checks + logical_qubit_index] = 1

        logical_op = qldpc.decoder.decode(
            effective_check_matrix,
            effective_syndrome,
            exact=True,
            modulus=self.field.order,
        )
        assert self._logical_ops is not None
        self._logical_ops[pauli.index, logical_qubit_index] = logical_op


################################################################################
# bicycle and quasi-cyclic codes


# TODO: add special/simpler cases of code distance calculations and bounds, if and where available


class GBCode(CSSCode):
    """Generalized bicycle (GB) code.

    A GBCode code is built out of two square matrices A and B, which are combined as
    - matrix_x = [A, B.T], and
    - matrix_z = [B, A.T],
    to form the parity check matrices of a CSSCode.  As long as A and B.T commute, the parity check
    matrices matrix_x and matrix_z satisfy the requirements of a CSSCode by construction.

    References:
    - https://arxiv.org/abs/2012.04068
    """

    def __init__(
        self,
        matrix_a: npt.NDArray[np.int_] | Sequence[Sequence[int]],
        matrix_b: npt.NDArray[np.int_] | Sequence[Sequence[int]] | None = None,
        field: int | None = None,
        *,
        conjugate: slice | Sequence[int] = (),
    ) -> None:
        """Construct a generalized bicycle code."""
        if matrix_b is None:
            matrix_b = matrix_a  # pragma: no cover
        matrix_a = np.array(matrix_a)
        matrix_b = np.array(matrix_b)
        if not np.array_equal(matrix_a @ matrix_b.T, matrix_b.T @ matrix_a):
            raise ValueError("The matrices provided for this GBCode are incompatible")
        matrix_x = np.block([matrix_a, matrix_b.T])
        matrix_z = np.block([matrix_b, matrix_a.T])
        CSSCode.__init__(self, matrix_x, matrix_z, field, conjugate=conjugate, skip_validation=True)


class QCCode(GBCode):
    """Quasi-cyclic (QC) code.

    Inspired by arXiv:2308.07915.

    A quasi-cyclic code is a CSS code with subcode parity check matrices
    - matrix_x = [A, B.T], and
    - matrix_z = [B, A.T],
    where A and B are block matrices identified with elements of a multivariate polynomial ring.
    Specifically, we can expand (say) A = sum_{i,j} A_{ij} x_i^j, where A_{ij} are coefficients
    and each x_i is the generator of a cyclic group of order R_i.

    We (tentatively) restrict the coefficients A_{ij} to be in {0, 1}.

    A quasi-cyclic code is defined by...
    [1] sequence (R_0, R_1, ...) of cyclic group orders (one per variable, x_i), and
    [2] a list of nonzero terms in A and B, with the term x_i^j identified by the tuple (i, j).
    The polynomial A = x + y^3 + z^2, for example, is identified by [(0, 1), (1, 3), (2, 2)].
    """

    def __init__(
        self,
        dims: Sequence[int],
        terms_a: Collection[tuple[Hashable, int]],
        terms_b: Collection[tuple[Hashable, int]] | None = None,
        field: int | None = None,
        *,
        conjugate: slice | Sequence[int] = (),
    ) -> None:
        """Construct a quasi-cyclic code."""
        if field and field != 2:
            raise ValueError("Non-boolean (field > 2) quasi-cyclic codes are not supported")

        if terms_b is None:
            terms_b = terms_a  # pragma: no cover

        # identify the symbols used to denote cyclic group generators
        symbols = tuple({symbol for symbol, _ in list(terms_a) + list(terms_b)})
        if len(symbols) != len(dims):
            raise ValueError(
                f"Number of cyclic group orders, {dims}, does not match the number of generator"
                f" symbols, {symbols}"
            )

        # identify the base cyclic groups, their product, and the generators
        groups = [abstract.CyclicGroup(dim) for dim in dims]
        group = abstract.Group.product(*groups)
        generators = group.generators

        # build defining matrices of a generalized bicycle code
        members_a = [generators[symbols.index(ss)] ** pp for ss, pp in terms_a]
        members_b = [generators[symbols.index(ss)] ** pp for ss, pp in terms_b]
        matrix_a = abstract.Element(group, *members_a).lift()
        matrix_b = abstract.Element(group, *members_b).lift()
        GBCode.__init__(self, matrix_a, matrix_b, field, conjugate=conjugate)


################################################################################
# hypergraph and lifted product codes


class HGPCode(CSSCode):
    """Hypergraph product (HGP) code.

    A hypergraph product code AB is constructed from two classical codes, A and B.

    Consider the following:
    - Code A has 3 data and 2 check bits.
    - Code B has 4 data and 3 check bits.
    We represent data bits/qudits by circles (○) and check bits/qudits by squares (□).

    Denode the Tanner graph of code C by G_C.  The nodes of G_AB can be arranged into a matrix.  The
    rows of this matrix are labeled by nodes of G_A, and columns by nodes of G_B.  The matrix of
    nodes in G_AB can thus be organized into four sectors:

    ――――――――――――――――――――――――――――――――――
      | ○ ○ ○ ○ | □ □ □ ← nodes of G_B
    ――+―――――――――+――――――
    ○ | ○ ○ ○ ○ | □ □ □
    ○ | ○ ○ ○ ○ | □ □ □
    ○ | ○ ○ ○ ○ | □ □ □
    ――+―――――――――+――――――
    □ | □ □ □ □ | ○ ○ ○
    □ | □ □ □ □ | ○ ○ ○
    ↑ nodes of G_A
    ――――――――――――――――――――――――――――――――――

    We identify each sector by two bits.
    In the example above:
    - sector (0, 0) has 3×4=12 data qudits
    - sector (0, 1) has 3×3=9 check qudits
    - sector (1, 0) has 2×4=8 check qudits
    - sector (1, 1) has 2×3=6 data qudits

    Edges in G_AB are inherited across rows/columns from G_A and G_B.  For example, if rows r_1 and
    r_2 share an edge in G_A, then the same is true in every column of G_AB.

    By default, the check qubits in sectors (0, 1) of G_AB measure Z-type operators.  Likewise with
    sector (1, 0) and X-type operators.  If a HGP is constructed with `conjugate==True`, then the
    types of operators addressing the nodes in sector (1, 1) are switched.

    This class contains two equivalent constructions of an HGPCode:
    - A construction based on Tanner graphs (as discussed above).
    - A construction based on check matrices, taken from arXiv:2202.01702.
    The latter construction is less intuitive, but more efficient.

    References:
    - https://errorcorrectionzoo.org/c/hypergraph_product
    - https://arxiv.org/abs/2202.01702
    - https://www.youtube.com/watch?v=iehMcUr2saM
    - https://arxiv.org/abs/0903.0566
    - https://arxiv.org/abs/1202.0928
    """

    sector_size: npt.NDArray[np.int_]

    def __init__(
        self,
        code_a: ClassicalCode | npt.NDArray[np.int_] | Sequence[Sequence[int]],
        code_b: ClassicalCode | npt.NDArray[np.int_] | Sequence[Sequence[int]] | None = None,
        field: int | None = None,
        *,
        conjugate: bool = False,
    ) -> None:
        """Hypergraph product of two classical codes, as in arXiv:2202.01702.

        The parity check matrices of the hypergraph product code are:

        matrix_x = [H1 ⊗ In2, -Im1 ⊗ H2.T]
        matrix_z = [In1 ⊗ H2,  H1.T ⊗ Im2]

        Here (H1, H2) == (matrix_a, matrix_b), and I[m/n][1/2] are identity matrices,
        with (m1, n1) = H1.shape and (m2, n2) = H2.shape.
        """
        if code_b is None:
            code_b = code_a
        code_a = ClassicalCode(code_a, field)
        code_b = ClassicalCode(code_b, field)
        field = code_a.field.order

        # identify the number of qudits in each sector
        self.sector_size = np.outer(
            [code_a.num_bits, code_a.num_checks],
            [code_b.num_bits, code_b.num_checks],
        )
        qudits_to_conjugate = slice(self.sector_size[0, 0], None) if conjugate else None

        # construct the nontrivial blocks of the parity check matrices
        matrix_a = code_a.matrix
        matrix_b = code_b.matrix
        mat_H1_In2 = np.kron(matrix_a, np.eye(matrix_b.shape[1], dtype=int))
        mat_In1_H2 = np.kron(np.eye(matrix_a.shape[1], dtype=int), matrix_b)
        mat_H1_Im2_T = np.kron(matrix_a.T, np.eye(matrix_b.shape[0], dtype=int))
        mat_Im1_H2_T = np.kron(np.eye(matrix_a.shape[0], dtype=int), matrix_b.T)

        # construct the parity check matrices
        matrix_x = np.block([mat_H1_In2, -mat_Im1_H2_T])
        matrix_z = np.block([mat_In1_H2, mat_H1_Im2_T])
        CSSCode.__init__(
            self, matrix_x, matrix_z, field, conjugate=qudits_to_conjugate, skip_validation=True
        )

    @classmethod
    def get_graph_product(
        cls, graph_a: nx.DiGraph, graph_b: nx.DiGraph, *, conjugate: bool = False
    ) -> nx.DiGraph:
        """Hypergraph product of two Tanner graphs."""

        # start with a cartesian products of the input graphs
        graph_product = nx.cartesian_product(graph_a, graph_b)

        # fix edge orientation, and tag each edge with a QuditOperator
        graph = nx.DiGraph()
        for node_fst, node_snd, data in graph_product.edges(data=True):
            # determine which node is a check node vs. a qudit node
            if node_fst[0].is_data == node_fst[1].is_data:
                # the first node is in the (0, 0) or (1, 1) sector --> a data node
                node_qudit, node_check = node_fst, node_snd
            else:
                # the first node is in the (0, 1) or (1, 0) sector --> a check node
                node_check, node_qudit = node_fst, node_snd
            graph.add_edge(node_check, node_qudit)

            # by default, this edge is Z-type iff the check qudit is in the (0, 1) sector
            op = QuditOperator((0, data.get("val", 1)))
            if node_check[0].is_data:
                # make this a X-type operator
                op = ~op

            # special treatment of qudits in the (1, 1) sector
            if not node_qudit[0].is_data:
                # account for the minus sign in the X-type subcode
                if not node_check[0].is_data:
                    op = -op
                # flip X <--> Z operators for the conjugated code
                if conjugate:
                    op = ~op

            graph[node_check][node_qudit][QuditOperator] = op

        # relabel nodes, from (node_a, node_b) --> node_combined
        node_map = HGPCode.get_product_node_map(graph_a.nodes, graph_b.nodes)
        graph = nx.relabel_nodes(graph, node_map)

        # remember order of the field, and use Pauli operators if appropriate
        if hasattr(graph_a, "order"):
            graph.order = graph_a.order
            if graph.order == 2:
                for _, __, data in graph.edges(data=True):
                    data[Pauli] = Pauli(data[QuditOperator].value)
                    del data[QuditOperator]

        return graph

    @classmethod
    def get_product_node_map(
        cls, nodes_a: Collection[Node], nodes_b: Collection[Node]
    ) -> dict[tuple[Node, Node], Node]:
        """Map (dictionary) that re-labels nodes in the hypergraph product of two codes."""
        index_qudit = 0
        index_check = 0
        node_map = {}
        for node_a, node_b in itertools.product(sorted(nodes_a), sorted(nodes_b)):
            if node_a.is_data == node_b.is_data:
                # this is a data qudit in sector (0, 0) or (1, 1)
                node = Node(index=index_qudit, is_data=True)
                index_qudit += 1
            else:
                # this is a check qudit in sector (0, 1) or (1, 0)
                node = Node(index=index_check, is_data=False)
                index_check += 1
            node_map[node_a, node_b] = node
        return node_map


class LPCode(CSSCode):
    """Lifted product (LP) code.

    A lifted product code is essentially the same as a hypergraph product code, except that the
    parity check matrices are "protographs", or matrices whose entries are members of a group
    algebra over the field {0, 1}.  Each of these entries can be "lifted" to a representation as
    orthogonal matrices over a finite field, in which case the protograph is interpreted as a block
    matrix; this is called "lifting" the protograph.

    Notes:
    - A lifted product code with protographs of size 1×1 is a generalized bicycle code.

    References:
    - https://errorcorrectionzoo.org/c/lifted_product
    - https://arxiv.org/abs/2202.01702
    - https://arxiv.org/abs/2012.04068
    """

    def __init__(
        self,
        protograph_a: abstract.Protograph | npt.NDArray[np.object_] | Sequence[Sequence[object]],
        protograph_b: (
            abstract.Protograph | npt.NDArray[np.object_] | Sequence[Sequence[object]] | None
        ) = None,
        *,
        conjugate: bool = False,
    ) -> None:
        """Same hypergraph product as in the HGPCode, but with protographs.

        There is one crucial subtlety when computing the hypergraph product of protographs.  When
        taking the transpose of a protograph, P --> P.T, we also need to transpose the individual
        (algebra-valued) entries of the protograph.  That is,

        P = ⌈ a, b ⌉  ==>  P.T = ⌈ a.T, c.T ⌉
            ⌊ c, d ⌋             ⌊ b.T, d.T ⌋.

        If we simply take the hypergraph product of two protograph matrices directly, numpy will not
        know to take the transpose of matrix entries when taking the transpose of a matrix.  For
        this reason, we need to take the transpose of a protograph "manually" when using it for the
        hypergraph product.
        """
        if protograph_b is None:
            protograph_b = protograph_a
        protograph_a = abstract.Protograph(protograph_a)
        protograph_b = abstract.Protograph(protograph_b)
        field = protograph_a.field.order

        # identify the number of qudits in each sector
        self.sector_size = protograph_a.group.lift_dim * np.outer(
            protograph_a.shape[::-1],
            protograph_b.shape[::-1],
        )
        qudits_to_conjugate = slice(self.sector_size[0, 0], None) if conjugate else None

        # identify sub-matrices and their transposes
        matrix_a = protograph_a.matrix
        matrix_b = protograph_b.matrix
        matrix_a_T = protograph_a.T.matrix
        matrix_b_T = protograph_b.T.matrix

        # construct the nontrivial blocks in the matrix
        mat_H1_In2 = np.kron(matrix_a, np.eye(matrix_b.shape[1], dtype=int))
        mat_In1_H2 = np.kron(np.eye(matrix_a.shape[1], dtype=int), matrix_b)
        mat_H1_Im2_T = np.kron(matrix_a_T, np.eye(matrix_b.shape[0], dtype=int))
        mat_Im1_H2_T = np.kron(np.eye(matrix_a.shape[0], dtype=int), matrix_b_T)

        # construct the parity check matrices
        matrix_x = abstract.Protograph(np.block([mat_H1_In2, -mat_Im1_H2_T])).lift()
        matrix_z = abstract.Protograph(np.block([mat_In1_H2, mat_H1_Im2_T])).lift()
        CSSCode.__init__(
            self, matrix_x, matrix_z, field, conjugate=qudits_to_conjugate, skip_validation=True
        )


################################################################################
# classical and quantum Tanner codes


class TannerCode(ClassicalCode):
    """Classical Tanner code, as described in DOI:10.1109/TIT.1981.1056404.

    A Tanner code T(G,C) is constructed from:
    [1] A bipartite "half-regular" graph G.  That is, a graph...
        ... with two sets of nodes, V and W.
        ... in which all nodes in W have degree n.
    [2] A classical code C on n bits.

    For convenience, we make G directed, with edges directed from V to W.  The node sets V and W can
    then be identified, respectively, by the sources and sinks of G.

    The Tanner code T(G,C) is defined on |W| bits.  A |W|-bit string x is a code word of T(G,C) iff,
    for every node v in V, the bits of x incident to v are a code word of C.

    This construction requires an ordering the edges E(v) adjacent to each vertex v.  This class
    sorts E(v) by the value of the "sort" attribute attached to each edge.  If there is no "sort"
    attribute, its value is treated as corresponding neighbor of v.

    Notes:
    - If the subcode C has m checks, its parity matrix has shape (m,n).
    - The code T(G,C) has |W| bits and |V|m checks.
    """

    subgraph: nx.DiGraph
    subcode: ClassicalCode

    def __init__(self, subgraph: nx.DiGraph, subcode: ClassicalCode) -> None:
        """Construct a classical Tanner code."""
        self.subgraph = subgraph
        self.subcode = subcode
        sources = [node for node in subgraph if subgraph.in_degree(node) == 0]
        sinks = [node for node in subgraph if subgraph.out_degree(node) == 0]
        sink_indices = {sink: idx for idx, sink in enumerate(sorted(sinks))}

        # print()
        # matrix = nx.adjacency_matrix(subgraph).toarray()
        # print(matrix.shape)
        # print(matrix)

        num_bits = len(sinks)
        num_checks = len(sources) * subcode.num_checks
        matrix = np.zeros((num_checks, num_bits), dtype=int)
        for idx, source in enumerate(sorted(sources)):
            checks = range(subcode.num_checks * idx, subcode.num_checks * (idx + 1))
            bits = [sink_indices[sink] for sink in self._get_sorted_neighbors(source)]
            # print()
            # print(len(bits))
            # print(len(list(subgraph.neighbors(source))))
            matrix[np.ix_(checks, bits)] = subcode.matrix
        ClassicalCode.__init__(self, matrix, subcode.field.order)

    def _get_sorted_neighbors(self, node: object) -> Sequence[object]:
        """Sorted neighbors of the given node."""
        return sorted(
            self.subgraph.neighbors(node),
            key=lambda neighbor: self.subgraph[node][neighbor].get("sort", neighbor),
        )


class QTCode(CSSCode):
    """Quantum Tanner code: a CSS code for qudits defined on the faces of a Cayley complex

    Altogether, a quantum Tanner code is defined by:
    - two symmetric (self-inverse) subsets A and B of a group G, and
    - two classical codes C_A and C_B, respectively with block lengths |A| and |B|.

    The X-type parity checks of a quantum Tanner code are the checks of a classical Tanner code
    whose generating graph is the subgraph_0 of the Cayley complex (A,B).  The subcode of this
    classical Tanner code is ~(C_A ⊗ C_B), where ~C is the dual code to C.

    The Z-type parity checks are similarly defined with subgraph_1 and subcode ~(~C_A ⊗ ~C_B).

    Notes:
    - "Good" quantum Tanner code: projective special linear group and random classical codes.

    References:
    - https://errorcorrectionzoo.org/c/quantum_tanner
    - https://arxiv.org/abs/2206.07571
    - https://arxiv.org/abs/2202.13641
    """

    complex: CayleyComplex

    def __init__(
        self,
        subset_a: Collection[abstract.GroupMember],
        subset_b: Collection[abstract.GroupMember],
        code_a: ClassicalCode | npt.NDArray[np.int_] | Sequence[Sequence[int]],
        code_b: ClassicalCode | npt.NDArray[np.int_] | Sequence[Sequence[int]] | None = None,
        field: int | None = None,
        twopartite: bool | None = False,
        *,
        conjugate: slice | Sequence[int] | None = (),
    ) -> None:
        """Construct a quantum Tanner code."""
        if code_b is None:
            code_b = code_a
        code_a = ClassicalCode(code_a, field)
        code_b = ClassicalCode(code_b, field)
        if field is None and code_a.field is not code_b.field:
            raise ValueError("The sub-codes provided for this QTCode are over different fields")

        self.complex = CayleyComplex(subset_a, subset_b, twopartite=twopartite)
        assert code_a.num_bits == len(self.complex.subset_a)
        assert code_b.num_bits == len(self.complex.subset_b)

        subcode_x = ~ClassicalCode.tensor_product(code_a, code_b)
        subcode_z = ~ClassicalCode.tensor_product(~code_a, ~code_b)
        matrix_x = TannerCode(self.complex.subgraph_0, subcode_x).matrix
        matrix_z = TannerCode(self.complex.subgraph_1, subcode_z).matrix
        CSSCode.__init__(self, matrix_x, matrix_z, field, conjugate=conjugate, skip_validation=True)<|MERGE_RESOLUTION|>--- conflicted
+++ resolved
@@ -864,11 +864,7 @@
         return self._logical_ops
 
     def get_random_logical_op(
-<<<<<<< HEAD
-        self, pauli: Literal[Pauli.X, Pauli.Z], ensure_nontrivial: bool = True
-=======
-        self, pauli: Literal[Pauli.X, Pauli.Z], *, ensure_nontrivial: bool = False
->>>>>>> 61ca6284
+        self, pauli: Literal[Pauli.X, Pauli.Z], *, ensure_nontrivial: bool = True
     ) -> galois.FieldArray:
         """Return a random logical operator of a given type.
 
