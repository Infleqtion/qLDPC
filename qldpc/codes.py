"""Error correction code constructions

   Copyright 2023 The qLDPC Authors and Infleqtion Inc.

   Licensed under the Apache License, Version 2.0 (the "License");
   you may not use this file except in compliance with the License.
   You may obtain a copy of the License at

       http://www.apache.org/licenses/LICENSE-2.0

   Unless required by applicable law or agreed to in writing, software
   distributed under the License is distributed on an "AS IS" BASIS,
   WITHOUT WARRANTIES OR CONDITIONS OF ANY KIND, either express or implied.
   See the License for the specific language governing permissions and
   limitations under the License.
"""

from __future__ import annotations

import abc
import functools
import itertools
from collections.abc import Collection, Hashable, Iterable, Sequence
from typing import TYPE_CHECKING, Literal

import cachetools
import galois
import ldpc.mod2
import networkx as nx
import numpy as np
import numpy.typing as npt

import qldpc
from qldpc import abstract
from qldpc.objects import CayleyComplex, Node, Pauli, QuditOperator

if TYPE_CHECKING:
    from typing_extensions import Self

DEFAULT_FIELD_ORDER = abstract.DEFAULT_FIELD_ORDER
DEFAULT_DISTANCE_TRIALS = 10


def get_random_nontrivial_vec(field: type[galois.FieldArray], size: int) -> galois.FieldArray:
    """Get a random nontrivial vector of a given size."""
    while not (vec := field.Random(size)).any():
        pass  # pragma: no cover
    return vec


################################################################################
# template error correction code classes


# TODO(?): support sparse parity check matrices
class AbstractCode(abc.ABC):
    """Template class for error-correcting codes."""

    _field: type[galois.FieldArray]

    def __init__(
        self,
        matrix: Self | npt.NDArray[np.int_] | Sequence[Sequence[int]],
        field: int | None = None,
    ) -> None:
        """Construct a code from a parity check matrix over a finite field.

        The base field is taken to be F_2 by default.
        """
        self._matrix: galois.FieldArray
        if isinstance(matrix, type(self)):
            self._field = matrix.field
            self._matrix = matrix.matrix
        elif isinstance(matrix, galois.FieldArray):
            self._field = type(matrix)
            self._matrix = matrix
        else:
            self._field = galois.GF(field or DEFAULT_FIELD_ORDER)
            self._matrix = self.field(np.array(matrix))

        if field is not None and field != self.field.order:
            raise ValueError(
                f"Field argument {field} is inconsistent with the given code, which is defined"
                f" over F_{self.field.order}"
            )

    @property
    def field(self) -> type[galois.FieldArray]:
        """Base field over which this code is defined."""
        return self._field

    @property
    def matrix(self) -> galois.FieldArray:
        """Parity check matrix of this code."""
        return self._matrix

    @functools.cached_property
    def graph(self) -> nx.DiGraph:
        """Tanner graph of this code."""
        return self.matrix_to_graph(self.matrix)

    @classmethod
    @abc.abstractmethod
    def matrix_to_graph(cls, matrix: npt.NDArray[np.int_] | Sequence[Sequence[int]]) -> nx.DiGraph:
        """Convert a parity check matrix into a Tanner graph."""

    @classmethod
    @abc.abstractmethod
    def graph_to_matrix(cls, graph: nx.DiGraph) -> galois.FieldArray:
        """Convert a Tanner graph into a parity check matrix."""


class ClassicalCode(AbstractCode):
    """Classical linear error-correcting code over a finite field F_q.

    A classical binary code C = {x} is a set of vectors x (with entries in F_q) called code words.
    We consider only linear codes, for which any linear combination of code words is also code word.

    Operationally, we define a classical code by a parity check matrix H with dimensions
    (num_checks, num_bits).  Each row of H represents a linear constraint (a "check") that code
    words must satisfy.  A vector x is a code word iff H @ x = 0.
    """

    def __contains__(self, word: npt.NDArray[np.int_] | Sequence[int]) -> bool:
        return not np.any(self.matrix @ self.field(word))

    @classmethod
    def matrix_to_graph(cls, matrix: npt.NDArray[np.int_] | Sequence[Sequence[int]]) -> nx.DiGraph:
        """Convert a parity check matrix H into a Tanner graph.

        The Tanner graph is a bipartite graph with (num_checks, num_bits) vertices, respectively
        identified with the checks and bits of the code.  The check vertex c and the bit vertex b
        share an edge iff c addresses b; that is, edge (c, b) is in the graph iff H[c, b] != 0.
        """
        graph = nx.DiGraph()
        for row, col in zip(*np.nonzero(matrix)):
            node_c = Node(index=int(row), is_data=False)
            node_d = Node(index=int(col), is_data=True)
            graph.add_edge(node_c, node_d, val=matrix[row][col])
        if isinstance(matrix, galois.FieldArray):
            graph.order = type(matrix).order
        return graph

    @classmethod
    def graph_to_matrix(cls, graph: nx.DiGraph) -> galois.FieldArray:
        """Convert a Tanner graph into a parity check matrix."""
        num_bits = sum(1 for node in graph.nodes() if node.is_data)
        num_checks = len(graph.nodes()) - num_bits
        field = graph.order if hasattr(graph, "order") else DEFAULT_FIELD_ORDER
        matrix = galois.GF(field).Zeros((num_checks, num_bits))
        for node_c, node_b, data in graph.edges(data=True):
            matrix[node_c.index, node_b.index] = data.get("val", 1)
        return matrix

    @functools.cached_property
    def generator(self) -> galois.FieldArray:
        """Generator of this code: a matrix whose rows for a basis for code words."""
        return self.matrix.null_space()

    def words(self) -> galois.FieldArray:
        """Code words of this code."""
        vectors = itertools.product(self.field.elements, repeat=self.generator.shape[0])
        return self.field(list(vectors)) @ self.generator

    def get_random_word(self) -> galois.FieldArray:
        """Random code word: a sum all generators with random field coefficients."""
        return self.field.Random(self.generator.shape[0]) @ self.generator

    def dual(self) -> ClassicalCode:
        """Dual to this code.

        The dual code ~C is the set of bitstrings orthogonal to C:
        ~C = { x : x @ y = 0 for all y in C }.
        The parity check matrix of ~C is equal to the generator of C.
        """
        return ClassicalCode(self.generator)

    def __invert__(self) -> ClassicalCode:
        return self.dual()

    @classmethod
    def tensor_product(cls, code_a: ClassicalCode, code_b: ClassicalCode) -> ClassicalCode:
        """Tensor product C_a ⊗ C_b of two codes C_a and C_b.

        Let G_a and G_b respectively denote the generators C_a and C_b.
        Definition: C_a ⊗ C_b is the code whose generators are G_a ⊗ G_b.

        Observation: G_a ⊗ G_b is the check matrix of ~(C_a ⊗ C_b).
        We therefore construct ~(C_a ⊗ C_b) and return its dual ~~(C_a ⊗ C_b) = C_a ⊗ C_b.
        """
        if code_a.field is not code_b.field:
            raise ValueError("Cannot take tensor product of codes over different fields")
        gen_a: npt.NDArray[np.int_] = code_a.generator
        gen_b: npt.NDArray[np.int_] = code_b.generator
        return ~ClassicalCode(np.kron(gen_a, gen_b))

    @property
    def num_checks(self) -> int:
        """Number of check bits in this code."""
        return self._matrix.shape[0]

    @property
    def num_bits(self) -> int:
        """Number of data bits in this code."""
        return self._matrix.shape[1]

    @functools.cached_property
    def rank(self) -> int:
        """Rank of this code's parity check matrix.

        Equivalently, the number of linearly independent parity checks in this code.
        """
        if self.field.order == 2:
            return ldpc.mod2.rank(self._matrix)
        return np.linalg.matrix_rank(self._matrix)

    @property
    def dimension(self) -> int:
        """The number of logical bits encoded by this code."""
        return self.num_bits - self.rank

    def get_distance_exact(self, vector: npt.NDArray[np.int_] | None = None) -> int:
        """Compute the minimal distance between a given vector and a code word by brute force.

        If `vector is None`, then compute this code's code distance: the minimal Hamming distance
        between two code words, or equivalently the minimal weight of a nonzero code word.
        """
        if vector is not None:
            words = self.words() - vector[np.newaxis, :]
        else:
            words = self.words()[1:]
        word_array = np.array(words, dtype=int)
        return np.min(np.count_nonzero(word_array, axis=1))

    def get_distance(
        self,
        *,
        num_trials: int = DEFAULT_DISTANCE_TRIALS,
        vector: npt.NDArray[np.int_] | None = None,
        exact: bool = True,
        **decoder_args: object,
    ) -> int:
        """Estimate the minimal distance between a given vector and a code word.

        Uses thes same method as in CSSCode.get_one_distance_bound.
        """
        if exact:
            return self.get_distance_exact(vector)

        if vector is None:
            vector = self.field.Zeros(self.num_bits)
        else:
            assert vector.shape == (self.num_bits,)
            vector = self.field(vector)
            if not np.any(self.matrix @ vector):
                return 0

        syndrome = self.matrix @ vector
        effective_syndrome = np.append(syndrome, [1])
        bound = self.num_bits

        for _ in range(num_trials):
            word = get_random_nontrivial_vec(self.field, self.num_bits)
            effective_check_matrix = np.vstack([self.matrix, word]).view(np.ndarray)

            closest_vec = qldpc.decoder.decode(
                effective_check_matrix,
                effective_syndrome,
                modulus=self.field.order,
                **decoder_args,
            )
            if np.all(effective_check_matrix @ closest_vec == effective_syndrome):
                bound = min(bound, np.count_nonzero(closest_vec))

        return int(bound)

    def get_code_params(self) -> tuple[int, int, int, int]:
        """Compute the parameters of this code: [n,k,d].

        Here:
        - n is the number of data bits
        - k is the number of encoded ("logical") bits
        - d is the code distance
        """
        return self.num_bits, self.dimension, self.get_distance(), self.get_weight()

    def get_weight(self) -> int:
        """Compute the weight of the largest check"""
        matrix = np.array(self.matrix, dtype=int)
        row_max = np.max([np.count_nonzero(matrix[i, :]) for i in range(matrix.shape[0])])
        col_max = np.max([np.count_nonzero(matrix[:, i]) for i in range(matrix.shape[1])])

        return max(row_max, col_max)

    @classmethod
    def random(cls, bits: int, checks: int, field: int | None = None) -> ClassicalCode:
        """Construct a random classical code with the given number of bits and nontrivial checks."""
        code_field = galois.GF(field or DEFAULT_FIELD_ORDER)
        rows, cols = checks, bits
        matrix = code_field.Random((rows, cols))
        for row in range(matrix.shape[0]):
            if not matrix[row, :].any():
                matrix[row, np.random.randint(cols)] = code_field.Random(low=1)  # pragma: no cover
        for col in range(matrix.shape[1]):
            if not matrix[:, col].any():
                matrix[np.random.randint(rows), col] = code_field.Random(low=1)  # pragma: no cover
        return ClassicalCode(matrix)

    @classmethod
    def repetition(cls, num_bits: int, field: int | None = None) -> ClassicalCode:
        """Construct a repetition code on the given number of bits."""
        code_field = galois.GF(field or DEFAULT_FIELD_ORDER)
        matrix = code_field.Zeros((num_bits - 1, num_bits))
        for row in range(num_bits - 1):
            matrix[row, row] = 1
            matrix[row, row + 1] = -code_field(1)
        return ClassicalCode(matrix)

    @classmethod
    def ring(cls, num_bits: int, field: int | None = None) -> ClassicalCode:
        """Construct a repetition code with periodic boundary conditions."""
        code_field = galois.GF(field or DEFAULT_FIELD_ORDER)
        matrix = code_field.Zeros((num_bits, num_bits))
        for row in range(num_bits):
            matrix[row, row] = 1
            matrix[row, (row + 1) % num_bits] = -code_field(1)
        return ClassicalCode(matrix)

    @classmethod
    def hamming(cls, rank: int, field: int | None = None) -> ClassicalCode:
        """Construct a hamming code of a given rank."""
        field = field or DEFAULT_FIELD_ORDER
        if field == 2:
            # parity check matrix: columns = all nonzero bitstrings
            bitstrings = list(itertools.product([0, 1], repeat=rank))
            return ClassicalCode(np.array(bitstrings[1:]).T)

        # More generally, columns = maximal set of nonzero, linearly independent strings.
        # This is achieved by collecting together all strings whose first nonzero element is a 1.
        strings = [
            (0,) * top_row + (1,) + rest
            for top_row in range(rank - 1, -1, -1)
            for rest in itertools.product(range(field), repeat=rank - top_row - 1)
        ]
        return ClassicalCode(np.array(strings).T, field=field)

    # TODO: add more codes, particularly from code families that are useful for good quantum codes
    # see https://mhostetter.github.io/galois/latest/api/#forward-error-correction


# TODO:
# - add is_CSS method to figure out whether this is a CSS Code
#   - see https://quantumcomputing.stackexchange.com/questions/15432/
#   - also compute and store sub-codes, if CSS
#   - also add QuditCode.to_CSS() -> CSSCode
class QuditCode(AbstractCode):
    """Quantum stabilizer code for Galois qudits, with dimension q = p^m for prime p and integer m.

    The parity check matrix of a QuditCode has dimensions (num_checks, 2 * num_qudits), and can be
    written as a block matrix in the form H = [H_x|H_z].  Each block has num_qudits columns.

    The entries H_x[c, d] = r_x and H_z[c, d] = r_z iff check c addresses qudit d with the operator
    X(r_x) * Z(r_z), where r_x, r_z range over the base field, and X(r), Z(r) are generalized Pauli
    operators.  Specifically:
    - X(r) = sum_{j=0}^{q-1} |j+r><j| is a shift operator, and
    - Z(r) = sum_{j=0}^{q-1} w^{j r} |j><j| is a phase operator, with w = exp(2 pi i / q).

    Warning: here j, r, s, etc. not integers, but elements of the Galois field GF(q), which has
    different rules for addition and multiplication when q is not a prime number.

    Helpful lecture by Gottesman: https://www.youtube.com/watch?v=JWg4zrNAF-g
    """

    @property
    def num_checks(self) -> int:
        """Number of parity checks (stabilizers) in this code."""
        return self.matrix.shape[0]

    @property
    def num_qudits(self) -> int:
        """Number of data qudits in this code."""
        return self.matrix.shape[1] // 2

    @property
    def num_qubits(self) -> int:
        """Number of data qubits in this code."""
        self._assert_qubit_code()
        return self.num_qudits

    def _assert_qubit_code(self) -> None:
        if self.field.order != 2:
            raise ValueError("Attempted to call a qubit-only method with a non-qubit code")

    def get_weight(self) -> int:
        """Compute the weight of the largest check."""
        row_max = np.max([np.count_nonzero(self.matrix[i, :]) for i in range(self.matrix.shape[0])])
        col_max = np.max([np.count_nonzero(self.matrix[:, i]) for i in range(self.matrix.shape[1])])
        return max(row_max, col_max)

    @classmethod
    def matrix_to_graph(cls, matrix: npt.NDArray[np.int_] | Sequence[Sequence[int]]) -> nx.DiGraph:
        """Convert a parity check matrix into a Tanner graph."""
        graph = nx.DiGraph()
        matrix = np.reshape(matrix, (len(matrix), 2, -1))
        for row, col_xz, col in zip(*np.nonzero(matrix)):
            node_check = Node(index=int(row), is_data=False)
            node_qudit = Node(index=int(col), is_data=True)
            graph.add_edge(node_check, node_qudit)

            qudit_op = graph[node_check][node_qudit].get(QuditOperator, QuditOperator())
            vals_xz = list(qudit_op.value)
            vals_xz[col_xz] += int(matrix[row, col_xz, col])
            graph[node_check][node_qudit][QuditOperator] = QuditOperator(tuple(vals_xz))

        # remember order of the field, and use Pauli operators if appropriate
        if isinstance(matrix, galois.FieldArray):
            graph.order = type(matrix).order
            if graph.order == 2:
                for _, __, data in graph.edges(data=True):
                    data[Pauli] = Pauli(data[QuditOperator].value)
                    del data[QuditOperator]

        return graph

    @classmethod
    def graph_to_matrix(cls, graph: nx.DiGraph) -> galois.FieldArray:
        """Convert a Tanner graph into a parity check matrix."""
        num_qudits = sum(1 for node in graph.nodes() if node.is_data)
        num_checks = len(graph.nodes()) - num_qudits
        matrix = np.zeros((num_checks, 2, num_qudits), dtype=int)
        for node_check, node_qudit, data in graph.edges(data=True):
            op = data.get(QuditOperator) or data.get(Pauli)
            matrix[node_check.index, :, node_qudit.index] = op.value
        field = graph.order if hasattr(graph, "order") else DEFAULT_FIELD_ORDER
        return galois.GF(field)(matrix.reshape(num_checks, 2 * num_qudits))

    def get_stabilizers(self) -> list[str]:
        """Stabilizers (checks) of this code, represented by strings."""
        matrix = self.matrix.reshape(self.num_checks, 2, self.num_qudits)
        stabilizers = []
        for check in range(self.num_checks):
            ops = []
            for qudit in range(self.num_qudits):
                val_x = matrix[check, Pauli.X.index, qudit]
                val_z = matrix[check, Pauli.Z.index, qudit]
                vals_xz = (val_x, val_z)
                if self.field.order == 2:
                    ops.append(str(Pauli(vals_xz)))
                else:
                    ops.append(str(QuditOperator(vals_xz)))
            stabilizers.append(" ".join(ops))
        return stabilizers

    @classmethod
    def from_stabilizers(cls, stabilizers: Iterable[str], field: int | None = None) -> QuditCode:
        """Construct a QuditCode from the provided stabilizers."""
        field = field or DEFAULT_FIELD_ORDER
        check_ops = [stabilizer.split() for stabilizer in stabilizers]
        num_checks = len(check_ops)
        num_qudits = len(check_ops[0])
        operator: type[Pauli] | type[QuditOperator] = Pauli if field == 2 else QuditOperator

        matrix = np.zeros((num_checks, 2, num_qudits), dtype=int)
        for check, check_op in enumerate(check_ops):
            if len(check_op) != num_qudits:
                raise ValueError(f"Stabilizers 0 and {check} have different lengths")
            for qudit, op in enumerate(check_op):
                matrix[check, :, qudit] = operator.from_string(op).value

        return QuditCode(matrix.reshape(num_checks, 2 * num_qudits), field)

    # TODO: generalize to any local Clifford deformation
    #       see https://arxiv.org/pdf/quant-ph/0408190.pdf
    @classmethod
    def conjugate(
        cls, matrix: npt.NDArray[np.int_] | Sequence[Sequence[int]], qudits: slice | Sequence[int]
    ) -> npt.NDArray[np.int_]:
        """Apply local Fourier transforms to the given qudits.

        This is equivalent to swapping X-type and Z-type operators."""
        num_checks = len(matrix)
        matrix = np.reshape(matrix, (num_checks, 2, -1))
        matrix[:, :, qudits] = np.roll(matrix[:, :, qudits], 1, axis=1)
        return matrix.reshape(num_checks, -1)


class CSSCode(QuditCode):
    """CSS qudit code, with separate X-type and Z-type parity checks.

    In order for the X-type and Z-type parity checks to be "compatible", the X-type stabilizers must
    commute with the Z-type stabilizers.  Mathematically, this requirement can be written as

    H_x @ H_z.T == 0,

    where H_x and H_z are, respectively, the parity check matrices of the classical codes that
    define the X-type and Z-type stabilizers of the CSS code.  Note that H_x witnesses Z-type errors
    and H_z witnesses X-type errors.

    The full parity check matrix of a CSSCode is
    ⌈ H_z,  0  ⌉
    ⌊  0 , H_x ⌋.
    """

    code_x: ClassicalCode  # X-type parity checks, measuring Z-type errors
    code_z: ClassicalCode  # Z-type parity checks, measuring X-type errors
    _field_order: int  # The order of the field over which the CSS code is defined

    _conjugate: slice | Sequence[int]
    _codes_equal: bool
    _logical_ops: galois.FieldArray | None = None

    def __init__(
        self,
        code_x: ClassicalCode | npt.NDArray[np.int_] | Sequence[Sequence[int]],
        code_z: ClassicalCode | npt.NDArray[np.int_] | Sequence[Sequence[int]],
        field: int | None = None,
        *,
        conjugate: slice | Sequence[int] | None = (),
        skip_validation: bool = False,
    ) -> None:
        """Construct a CSS code from X-type and Z-type parity checks.

        Allow specifying local Fourier transformations on the qudits specified by `conjugate`.
        """
        self.code_x = ClassicalCode(code_x, field)
        self.code_z = ClassicalCode(code_z, field)
        if field is None and self.code_x.field is not self.code_z.field:
            raise ValueError("The sub-codes provided for this CSSCode are over different fields")
        self._field = self.code_x.field

        if not skip_validation and not self.is_valid:
            raise ValueError("The sub-codes provided for this CSSCode are incompatible")

        self._conjugate = conjugate or ()
        self._codes_equal = self.code_x == self.code_z

    @functools.cached_property
    def is_valid(self) -> bool:
        """Is this a valid CSS code?"""
        return self.code_x.num_bits == self.code_z.num_bits and not np.any(
            self.code_x.matrix @ self.code_z.matrix.T
        )

    @functools.cached_property
    def matrix(self) -> galois.FieldArray:
        """Overall parity check matrix."""
        matrix = np.block(
            [
                [self.code_z.matrix, np.zeros_like(self.code_z.matrix)],
                [np.zeros_like(self.code_x.matrix), self.code_x.matrix],
            ]
        )
        return self.field(self.conjugate(matrix, self._conjugate))

    @property
    def num_checks(self) -> int:
        """Number of parity checks in this code."""
        return self.code_x.matrix.shape[0] + self.code_z.matrix.shape[0]

    @property
    def num_qudits(self) -> int:
        """Number of data qubits in this code."""
        return self.code_x.matrix.shape[1]

    @property
    def dimension(self) -> int:
        """Number of logical qudits encoded by this code."""
        return self.code_x.dimension + self.code_z.dimension - self.num_qudits

    def get_code_params(
        self, *, bound: int | None = None, **decoder_args: object
    ) -> tuple[int, int, int]:
        """Compute the parameters of this code: [[n,k,d]].

        Here:
        - n is the number of data qudits
        - k is the number of encoded ("logical") qudits
        - d is the code distance

        Keyword arguments are passed to the calculation of code distance.
        """
        distance = self.get_distance(pauli=None, bound=bound, vector=None, **decoder_args)
        return self.num_qudits, self.dimension, distance

    def get_distance(
        self,
        pauli: Literal[Pauli.X, Pauli.Z] | None = None,
        *,
        bound: int | None = None,
        vector: galois.FieldArray | None = None,
        **decoder_args: object,
    ) -> int:
        """Least possible distance between the input vector and any nontrivial logical operator

        If vector is None, then it initializes to the zero vector and the function computes the
        distance of this code, i.e., minimum weight of a nontrivial logical operator .

        If provided a Pauli as an argument, compute the minimim weight of an nontrivial logical
        operator of the corresponding type.  Otherwise, minimize over Pauli.X and Pauli.Z.

        If `bound is not None`, compute an upper bound using a randomized algorithm described in
        arXiv:2308.07915, minimizing over `upper` random trials.  For a detailed explanation, see
        `CSSCode.get_distance_bound` and `CSSCode.get_one_distance_bound`.

        If `bound is None`, compute an exact code distance with integer linear
        programming.  Warning: this is an NP-complete problem and takes exponential time to execute.

        All remaining keyword arguments are passed to a decoder, if applicable.
        """
        assert pauli == Pauli.X or pauli == Pauli.Z or pauli is None
        pauli = pauli if not self._codes_equal else Pauli.X

        if pauli is None:
            return min(
                self.get_distance(Pauli.X, bound=bound, vector=vector, **decoder_args),
                self.get_distance(Pauli.Z, bound=bound, vector=vector, **decoder_args),
            )

        if bound is not None:
            return self.get_distance_bound(pauli, num_trials=bound, vector=vector, **decoder_args)

        return self.get_distance_exact(pauli, **decoder_args)

    def get_distance_bound(
        self,
        pauli: Literal[Pauli.X, Pauli.Z],
        num_trials: int,
        vector: galois.FieldArray | None = None,
        **decoder_args: object,
    ) -> int:
        """Upper bound to the X-distance or Z-distance of this code, minimized over many trials.

        All keyword arguments are passed to `CSSCode.get_one_distance_bound`.
        """
        assert pauli == Pauli.X or pauli == Pauli.Z
        return min(
            self.get_one_distance_bound(pauli, vector=vector, **decoder_args)
            for _ in range(num_trials)
        )

    # TODO: Modify to take any x
    def get_one_distance_bound(
        self,
        pauli: Literal[Pauli.X, Pauli.Z],
        vector: galois.FieldArray | None = None,
        **decoder_args: object,
    ) -> int:
        """Single upper bound to the least possible distance between the input vector
        and any nontrivial logical operator.

        If vector is None, then it initializes to the zero vector and the function computes the
        distance of this code, i.e., minimum weight of a nontrivial logical (X or Z) operator .

        This method uses a randomized algorithm described in arXiv:2308.07915 (and also below).

        Args:
            pauli: Pauli operator choosing whether to compute an X-distance or Z-distance bound.
            decoder_args: Keyword arguments are passed to a decoder in `decode`.
            vector: The vector for which distance needs to be computed.
                    Setting it to None gives code distance.
        Returns:
            An upper bound on the X-distance or Z-distance of this code.

        For ease of language, we henceforth assume that we are computing an X-distance.

        Pick a random Z-type logical operator Z(w_z) whose support is indicated by the bistring w_z.

        We now wish to find a low-weight Pauli-X string X(w_x) that
            (a) has a trivial syndrome, and
            (b) anti-commutes with Z(w_z),
        which together would imply that X(w_x) is a nontrivial X-type logical operator.
        Mathematically, these conditions are equivalent to requiring that
            (a) H_z @ w_x = 0, and
            (b) w_z @ w_x = 1,
        where H_z is the parity check matrix of the Z-type subcode that witnesses X-type errors.

        Conditions (a) and (b) can be combined into the single block-matrix equation
            ⌈ H_z   ⌉         ⌈ 0 ⌉
            ⌊ w_z.T ⌋ @ w_x = ⌊ 1 ⌋,
        where the "0" on the top right is interpreted as a zero vector.  This equation can be solved
        by decoding the syndrome [ 0, 0, ..., 0, 1 ].T for the parity check matrix [ H_z.T, w_z ].T.

        We solve the above decoding problem with a decoder in `decode`.  If the decoder fails to
        find a solution, try again with a new initial random operator Z(w_z).  If the decoder
        succeeds in finding a solution w_x, this solution corresponds to a logical X-type operator
        X(w_x) -- and presumably one of low Hamming weight, since decoders try to find low-weight
        solutions.  Return the Hamming weight |w_x|.
        """
        assert pauli == Pauli.X or pauli == Pauli.Z
        if self.field.order != 2:
            raise ValueError(
                "Distance upper bound calculation not implemented for fields of order > 2"
            )

        # define code_z and pauli_z as if we are computing X-distance
        code_z = self.code_z if pauli == Pauli.X else self.code_x
        pauli_z: Literal[Pauli.Z, Pauli.X] = Pauli.Z if pauli == Pauli.X else Pauli.X

        # construct the effective syndrome
        if vector is None:
            vector = self.field.Zeros(code_z.num_bits)
        else:
            assert vector.shape == (code_z.num_bits, 1)
            vector = self.field(vector)
        syndrome = code_z.matrix @ vector
        effective_syndrome = np.append(syndrome, [1])

        logical_op_found = False
        while not logical_op_found:
            # support of pauli string with a trivial syndrome
            word = self.get_random_logical_op(pauli_z, ensure_nontrivial=True)

            # support of a candidate pauli-type logical operator
            effective_check_matrix = np.vstack([code_z.matrix, word]).view(np.ndarray)
            candidate_logical_op = qldpc.decoder.decode(
                effective_check_matrix, effective_syndrome, **decoder_args
            )

            # check whether the decoding was successful
            actual_syndrome = effective_check_matrix @ candidate_logical_op % 2
            logical_op_found = np.array_equal(actual_syndrome, effective_syndrome)

        # return the Hamming weight of the logical operator
        return candidate_logical_op.sum()

    @cachetools.cached(cache={}, key=lambda self, pauli, **decoder_args: (self, pauli))
    def get_distance_exact(self, pauli: Literal[Pauli.X, Pauli.Z]) -> int:
        """Exact X-distance or Z-distance of this code."""
        assert pauli == Pauli.X or pauli == Pauli.Z
        pauli = pauli if not self._codes_equal else Pauli.X
        if self.field.degree > 1:
            # The base field is not prime, so we can't use the integer linear program method due to
            # different rules for addition and multiplication.  We therefore compute distance with a
            # brute-force search over all code words.
            code_x = self.code_x if pauli == Pauli.X else self.code_z
            code_z = self.code_z if pauli == Pauli.X else self.code_x
            dual_code_x = ~code_x
            return min(np.count_nonzero(word) for word in code_z.words() if word not in dual_code_x)

        # TODO: is this wrong???

        # minimize the weight of logical X-type or Z-type operators
        for logical_qubit_index in range(self.dimension):
            self.minimize_logical_op(pauli, logical_qubit_index)

        # return the minimum weight of logical X-type or Z-type operators
        return np.count_nonzero(self.get_logical_ops()[pauli.index].view(np.ndarray), axis=-1).min()

    def get_logical_ops(self) -> galois.FieldArray:
        """Complete basis of nontrivial X-type and Z-type logical operators for this code.

        Logical operators are represented by a three-dimensional array `logical_ops` with dimensions
        (2, k, n), where k and n are respectively the numbers of logical and physical qubits in this
        code.  The bitstring `logical_ops[0, 4, :]`, for example, indicates the support (i.e., the
        physical qubits addressed nontrivially) by the logical Pauli-X operator on logical qubit 4.

        In the case of qudits with dimension > 2, the "Pauli-X" and "Pauli-Z" operators constructed
        by this method are the unit shift and phase operators that generate all logical X-type and
        Z-type qudit operators.

        Logical operators are constructed using the method described in Section 4.1 of Gottesman's
        thesis (arXiv:9705052), slightly modified and generalized for qudits.
        """
        # memoize manually because other methods may modify the logical operators computed here
        if self._logical_ops is not None:
            return self._logical_ops

        num_qudits = self.num_qudits
        dimension = self.dimension
        identity = self.field.Identity(dimension)

        def row_reduce(
            matrix: npt.NDArray[np.int_],
        ) -> tuple[npt.NDArray[np.int_], Sequence[int], Sequence[int]]:
            """Perform Gaussian elimination on the matrix.

            Returns:
                matrix_RRE: the reduced row echelon form of the matrix.
                pivot: the "pivot" columns of the reduced matrix.
                other: the remaining columns of the reduced matrix.

            In reduced row echelon form, the first nonzero entry of each row is a 1, and these 1s
            occur at a unique columns for each row; these columns are the "pivots" of matrix_RRE.
            """
            # row-reduce the matrix and identify its pivots
            matrix_RRE = self.field(matrix).row_reduce()
            pivots = (matrix_RRE != 0).argmax(axis=1)

            # remove trailing zero pivots, which correspond to trivial (all-zero) rows
            if pivots.size > 1 and pivots[-1] == 0:
                pivots = np.concatenate([[pivots[0]], pivots[1:][pivots[1:] != 0]])

            # identify remaining columns and return
            other = [qq for qq in range(matrix.shape[1]) if qq not in pivots]
            return matrix_RRE, pivots, other

        # identify check matrices for X/Z-type errors, and the current qubit locations
        checks_x: npt.NDArray[np.int_] = self.code_z.matrix
        checks_z: npt.NDArray[np.int_] = self.code_x.matrix
        qubit_locs = np.arange(num_qudits, dtype=int)

        # row reduce the check matrix for X-type errors and move its pivots to the back
        checks_x, pivot_x, other_x = row_reduce(checks_x)
        checks_x = np.hstack([checks_x[:, other_x], checks_x[:, pivot_x]])
        checks_z = np.hstack([checks_z[:, other_x], checks_z[:, pivot_x]])
        qubit_locs = np.hstack([qubit_locs[other_x], qubit_locs[pivot_x]])

        # row reduce the check matrix for Z-type errors and move its pivots to the back
        checks_z, pivot_z, other_z = row_reduce(checks_z)
        checks_x = np.hstack([checks_x[:, other_z], checks_x[:, pivot_z]])
        checks_z = np.hstack([checks_z[:, other_z], checks_z[:, pivot_z]])
        qubit_locs = np.hstack([qubit_locs[other_z], qubit_locs[pivot_z]])

        # run some sanity checks
        assert pivot_z[-1] < num_qudits - len(pivot_x)
        assert dimension + len(pivot_x) + len(pivot_z) == num_qudits

        # get the support of the check matrices on non-pivot qudits
        non_pivot_x = checks_x[: len(pivot_x), :dimension]
        non_pivot_z = checks_z[: len(pivot_z), :dimension]

        # construct logical X operators
        logicals_x = self.field.Zeros((dimension, num_qudits))
        logicals_x[:, dimension : dimension + len(pivot_x)] = -non_pivot_x.T
        logicals_x[:dimension, :dimension] = identity

        # construct logical Z operators
        logicals_z = self.field.Zeros((dimension, num_qudits))
        logicals_z[:, -len(pivot_z) :] = -non_pivot_z.T
        logicals_z[:dimension, :dimension] = identity

        # move qudits back to their original locations
        permutation = np.argsort(qubit_locs)
        logicals_x = logicals_x[:, permutation]
        logicals_z = logicals_z[:, permutation]

        self._logical_ops = self.field(np.stack([logicals_x, logicals_z]))
        return self._logical_ops

    def get_random_logical_op(
        self, pauli: Literal[Pauli.X, Pauli.Z], *, ensure_nontrivial: bool = False
    ) -> galois.FieldArray:
        """Return a random logical operator of a given type.

        A random logical operator may be trivial, which is to say that it may be equal to the
        identity modulo stabilizers.  If `ensure_nontrivial is True`, ensure that the logical
        operator we return is nontrivial.
        """
        assert pauli == Pauli.X or pauli == Pauli.Z
        if not ensure_nontrivial:
            return (self.code_z if pauli == Pauli.X else self.code_x).get_random_word()

<<<<<<< HEAD
        # TODO: try random logical ops until we find one that has a nontrivial commutation relation
        # get a random nontrivial vector of coefficients for the logical operators
        op_vec = get_random_nontrivial_vec(self.field, self.dimension)
        return op_vec @ self.get_logical_ops()[pauli.index]
=======
        # generate random logical ops until we find ones with a nontrivial commutation relation
        while True:
            op_a = self.get_random_logical_op(pauli, ensure_nontrivial=False)
            op_b = self.get_random_logical_op(pauli, ensure_nontrivial=False)
            if np.any(op_a @ op_b):
                break
        return op_a
>>>>>>> 7fbc225d

    # TODO: accept custom decoder arguments
    def minimize_logical_op(
        self, pauli: Literal[Pauli.X, Pauli.Z], logical_qubit_index: int
    ) -> None:
        """Minimize the weight of a logical operator.

        A minimum-weight logical operator is found by enforcing that it has a trivial syndrome, and
        that it commutes with all logical operators except its dual.  This is essentially the same
        optimization as in CSSCode.get_one_distance_bound, but solved exactly with integer linear
        programming.
        """
        assert pauli == Pauli.X or pauli == Pauli.Z
        assert 0 <= logical_qubit_index < self.dimension
        if self.field.degree > 1:
            raise ValueError("Method only supported for prime number fields")

        # effective check matrix = syndromes and other logical operators
        code = self.code_z if pauli == Pauli.X else self.code_x
        dual_ops = self.get_logical_ops()[(~pauli).index]
        effective_check_matrix = np.vstack([code.matrix, dual_ops]).view(np.ndarray)

        # enforce that the new logical operator commutes with everything except its dual
        effective_syndrome = np.zeros((code.num_checks + self.dimension), dtype=int)
        effective_syndrome[code.num_checks + logical_qubit_index] = 1

        logical_op = qldpc.decoder.decode(
            effective_check_matrix,
            effective_syndrome,
            with_ILP=True,
            modulus=self.field.order,
        )
        assert self._logical_ops is not None
        self._logical_ops[pauli.index, logical_qubit_index] = logical_op


################################################################################
# bicycle and quasi-cyclic codes


# TODO: add special/simpler cases of code distance calculations and bounds, if and where available


class GBCode(CSSCode):
    """Generalized bicycle (GB) code.

    A GBCode code is built out of two square matrices A and B, which are combined as
    - matrix_x = [A, B.T], and
    - matrix_z = [B, A.T],
    to form the parity check matrices of a CSSCode.  As long as A and B.T commute, the parity check
    matrices matrix_x and matrix_z satisfy the requirements of a CSSCode by construction.

    References:
    - https://arxiv.org/abs/2012.04068
    """

    def __init__(
        self,
        matrix_a: npt.NDArray[np.int_] | Sequence[Sequence[int]],
        matrix_b: npt.NDArray[np.int_] | Sequence[Sequence[int]] | None = None,
        field: int | None = None,
        *,
        conjugate: slice | Sequence[int] = (),
    ) -> None:
        """Construct a generalized bicycle code."""
        if matrix_b is None:
            matrix_b = matrix_a  # pragma: no cover
        matrix_a = np.array(matrix_a)
        matrix_b = np.array(matrix_b)
        if not np.array_equal(matrix_a @ matrix_b.T, matrix_b.T @ matrix_a):
            raise ValueError("The matrices provided for this GBCode are incompatible")
        matrix_x = np.block([matrix_a, matrix_b.T])
        matrix_z = np.block([matrix_b, matrix_a.T])
        CSSCode.__init__(self, matrix_x, matrix_z, field, conjugate=conjugate, skip_validation=True)


class QCCode(GBCode):
    """Quasi-cyclic (QC) code.

    Inspired by arXiv:2308.07915.

    A quasi-cyclic code is a CSS code with subcode parity check matrices
    - matrix_x = [A, B.T], and
    - matrix_z = [B, A.T],
    where A and B are block matrices identified with elements of a multivariate polynomial ring.
    Specifically, we can expand (say) A = sum_{i,j} A_{ij} x_i^j, where A_{ij} are coefficients
    and each x_i is the generator of a cyclic group of order R_i.

    We (tentatively) restrict the coefficients A_{ij} to be in {0, 1}.

    A quasi-cyclic code is defined by...
    [1] sequence (R_0, R_1, ...) of cyclic group orders (one per variable, x_i), and
    [2] a list of nonzero terms in A and B, with the term x_i^j identified by the tuple (i, j).
    The polynomial A = x + y^3 + z^2, for example, is identified by [(0, 1), (1, 3), (2, 2)].
    """

    def __init__(
        self,
        dims: Sequence[int],
        terms_a: Collection[tuple[Hashable, int]],
        terms_b: Collection[tuple[Hashable, int]] | None = None,
        field: int | None = None,
        *,
        conjugate: slice | Sequence[int] = (),
    ) -> None:
        """Construct a quasi-cyclic code."""
        if field and field != 2:
            raise ValueError("Non-boolean (field > 2) quasi-cyclic codes are not supported")

        if terms_b is None:
            terms_b = terms_a  # pragma: no cover

        # identify the symbols used to denote cyclic group generators
        symbols = tuple({symbol for symbol, _ in list(terms_a) + list(terms_b)})
        if len(symbols) != len(dims):
            raise ValueError(
                f"Number of cyclic group orders, {dims}, does not match the number of generator"
                f" symbols, {symbols}"
            )

        # identify the base cyclic groups, their product, and the generators
        groups = [abstract.CyclicGroup(dim) for dim in dims]
        group = abstract.Group.product(*groups)
        generators = group.generators

        # build defining matrices of a generalized bicycle code
        members_a = [generators[symbols.index(ss)] ** pp for ss, pp in terms_a]
        members_b = [generators[symbols.index(ss)] ** pp for ss, pp in terms_b]
        matrix_a = abstract.Element(group, *members_a).lift()
        matrix_b = abstract.Element(group, *members_b).lift()
        GBCode.__init__(self, matrix_a, matrix_b, field, conjugate=conjugate)


################################################################################
# hypergraph and lifted product codes


class HGPCode(CSSCode):
    """Hypergraph product (HGP) code.

    A hypergraph product code AB is constructed from two classical codes, A and B.

    Consider the following:
    - Code A has 3 data and 2 check bits.
    - Code B has 4 data and 3 check bits.
    We represent data bits/qudits by circles (○) and check bits/qudits by squares (□).

    Denode the Tanner graph of code C by G_C.  The nodes of G_AB can be arranged into a matrix.  The
    rows of this matrix are labeled by nodes of G_A, and columns by nodes of G_B.  The matrix of
    nodes in G_AB can thus be organized into four sectors:

    ――――――――――――――――――――――――――――――――――
      | ○ ○ ○ ○ | □ □ □ ← nodes of G_B
    ――+―――――――――+――――――
    ○ | ○ ○ ○ ○ | □ □ □
    ○ | ○ ○ ○ ○ | □ □ □
    ○ | ○ ○ ○ ○ | □ □ □
    ――+―――――――――+――――――
    □ | □ □ □ □ | ○ ○ ○
    □ | □ □ □ □ | ○ ○ ○
    ↑ nodes of G_A
    ――――――――――――――――――――――――――――――――――

    We identify each sector by two bits.
    In the example above:
    - sector (0, 0) has 3×4=12 data qudits
    - sector (0, 1) has 3×3=9 check qudits
    - sector (1, 0) has 2×4=8 check qudits
    - sector (1, 1) has 2×3=6 data qudits

    Edges in G_AB are inherited across rows/columns from G_A and G_B.  For example, if rows r_1 and
    r_2 share an edge in G_A, then the same is true in every column of G_AB.

    By default, the check qubits in sectors (0, 1) of G_AB measure Z-type operators.  Likewise with
    sector (1, 0) and X-type operators.  If a HGP is constructed with `conjugate==True`, then the
    types of operators addressing the nodes in sector (1, 1) are switched.

    This class contains two equivalent constructions of an HGPCode:
    - A construction based on Tanner graphs (as discussed above).
    - A construction based on check matrices, taken from arXiv:2202.01702.
    The latter construction is less intuitive, but more efficient.

    References:
    - https://errorcorrectionzoo.org/c/hypergraph_product
    - https://arxiv.org/abs/2202.01702
    - https://www.youtube.com/watch?v=iehMcUr2saM
    - https://arxiv.org/abs/0903.0566
    - https://arxiv.org/abs/1202.0928
    """

    sector_size: npt.NDArray[np.int_]

    def __init__(
        self,
        code_a: ClassicalCode | npt.NDArray[np.int_] | Sequence[Sequence[int]],
        code_b: ClassicalCode | npt.NDArray[np.int_] | Sequence[Sequence[int]] | None = None,
        field: int | None = None,
        *,
        conjugate: bool = False,
    ) -> None:
        """Hypergraph product of two classical codes, as in arXiv:2202.01702.

        The parity check matrices of the hypergraph product code are:

        matrix_x = [H1 ⊗ In2, -Im1 ⊗ H2.T]
        matrix_z = [In1 ⊗ H2,  H1.T ⊗ Im2]

        Here (H1, H2) == (matrix_a, matrix_b), and I[m/n][1/2] are identity matrices,
        with (m1, n1) = H1.shape and (m2, n2) = H2.shape.
        """
        if code_b is None:
            code_b = code_a
        code_a = ClassicalCode(code_a, field)
        code_b = ClassicalCode(code_b, field)
        field = code_a.field.order

        # identify the number of qudits in each sector
        self.sector_size = np.outer(
            [code_a.num_bits, code_a.num_checks],
            [code_b.num_bits, code_b.num_checks],
        )
        qudits_to_conjugate = slice(self.sector_size[0, 0], None) if conjugate else None

        # construct the nontrivial blocks of the parity check matrices
        matrix_a = code_a.matrix
        matrix_b = code_b.matrix
        mat_H1_In2 = np.kron(matrix_a, np.eye(matrix_b.shape[1], dtype=int))
        mat_In1_H2 = np.kron(np.eye(matrix_a.shape[1], dtype=int), matrix_b)
        mat_H1_Im2_T = np.kron(matrix_a.T, np.eye(matrix_b.shape[0], dtype=int))
        mat_Im1_H2_T = np.kron(np.eye(matrix_a.shape[0], dtype=int), matrix_b.T)

        # construct the parity check matrices
        matrix_x = np.block([mat_H1_In2, -mat_Im1_H2_T])
        matrix_z = np.block([mat_In1_H2, mat_H1_Im2_T])
        CSSCode.__init__(
            self, matrix_x, matrix_z, field, conjugate=qudits_to_conjugate, skip_validation=True
        )

    @classmethod
    def get_graph_product(
        cls, graph_a: nx.DiGraph, graph_b: nx.DiGraph, *, conjugate: bool = False
    ) -> nx.DiGraph:
        """Hypergraph product of two Tanner graphs."""

        # start with a cartesian products of the input graphs
        graph_product = nx.cartesian_product(graph_a, graph_b)

        # fix edge orientation, and tag each edge with a QuditOperator
        graph = nx.DiGraph()
        for node_fst, node_snd, data in graph_product.edges(data=True):
            # determine which node is a check node vs. a qudit node
            if node_fst[0].is_data == node_fst[1].is_data:
                # the first node is in the (0, 0) or (1, 1) sector --> a data node
                node_qudit, node_check = node_fst, node_snd
            else:
                # the first node is in the (0, 1) or (1, 0) sector --> a check node
                node_check, node_qudit = node_fst, node_snd
            graph.add_edge(node_check, node_qudit)

            # by default, this edge is Z-type iff the check qudit is in the (0, 1) sector
            op = QuditOperator((0, data.get("val", 1)))
            if node_check[0].is_data:
                # make this a X-type operator
                op = ~op

            # special treatment of qudits in the (1, 1) sector
            if not node_qudit[0].is_data:
                # account for the minus sign in the X-type subcode
                if not node_check[0].is_data:
                    op = -op
                # flip X <--> Z operators for the conjugated code
                if conjugate:
                    op = ~op

            graph[node_check][node_qudit][QuditOperator] = op

        # relabel nodes, from (node_a, node_b) --> node_combined
        node_map = HGPCode.get_product_node_map(graph_a.nodes, graph_b.nodes)
        graph = nx.relabel_nodes(graph, node_map)

        # remember order of the field, and use Pauli operators if appropriate
        if hasattr(graph_a, "order"):
            graph.order = graph_a.order
            if graph.order == 2:
                for _, __, data in graph.edges(data=True):
                    data[Pauli] = Pauli(data[QuditOperator].value)
                    del data[QuditOperator]

        return graph

    @classmethod
    def get_product_node_map(
        cls, nodes_a: Collection[Node], nodes_b: Collection[Node]
    ) -> dict[tuple[Node, Node], Node]:
        """Map (dictionary) that re-labels nodes in the hypergraph product of two codes."""
        index_qudit = 0
        index_check = 0
        node_map = {}
        for node_a, node_b in itertools.product(sorted(nodes_a), sorted(nodes_b)):
            if node_a.is_data == node_b.is_data:
                # this is a data qudit in sector (0, 0) or (1, 1)
                node = Node(index=index_qudit, is_data=True)
                index_qudit += 1
            else:
                # this is a check qudit in sector (0, 1) or (1, 0)
                node = Node(index=index_check, is_data=False)
                index_check += 1
            node_map[node_a, node_b] = node
        return node_map


class LPCode(CSSCode):
    """Lifted product (LP) code.

    A lifted product code is essentially the same as a hypergraph product code, except that the
    parity check matrices are "protographs", or matrices whose entries are members of a group
    algebra over the field {0, 1}.  Each of these entries can be "lifted" to a representation as
    orthogonal matrices over a finite field, in which case the protograph is interpreted as a block
    matrix; this is called "lifting" the protograph.

    Notes:
    - A lifted product code with protographs of size 1×1 is a generalized bicycle code.

    References:
    - https://errorcorrectionzoo.org/c/lifted_product
    - https://arxiv.org/abs/2202.01702
    - https://arxiv.org/abs/2012.04068
    """

    def __init__(
        self,
        protograph_a: abstract.Protograph | npt.NDArray[np.object_] | Sequence[Sequence[object]],
        protograph_b: (
            abstract.Protograph | npt.NDArray[np.object_] | Sequence[Sequence[object]] | None
        ) = None,
        *,
        conjugate: bool = False,
    ) -> None:
        """Same hypergraph product as in the HGPCode, but with protographs.

        There is one crucial subtlety when computing the hypergraph product of protographs.  When
        taking the transpose of a protograph, P --> P.T, we also need to transpose the individual
        (algebra-valued) entries of the protograph.  That is,

        P = ⌈ a, b ⌉  ==>  P.T = ⌈ a.T, c.T ⌉
            ⌊ c, d ⌋             ⌊ b.T, d.T ⌋.

        If we simply take the hypergraph product of two protograph matrices directly, numpy will not
        know to take the transpose of matrix entries when taking the transpose of a matrix.  For
        this reason, we need to take the transpose of a protograph "manually" when using it for the
        hypergraph product.
        """
        if protograph_b is None:
            protograph_b = protograph_a
        protograph_a = abstract.Protograph(protograph_a)
        protograph_b = abstract.Protograph(protograph_b)
        field = protograph_a.field.order

        # identify the number of qudits in each sector
        self.sector_size = protograph_a.group.lift_dim * np.outer(
            protograph_a.shape[::-1],
            protograph_b.shape[::-1],
        )
        qudits_to_conjugate = slice(self.sector_size[0, 0], None) if conjugate else None

        # identify sub-matrices and their transposes
        matrix_a = protograph_a.matrix
        matrix_b = protograph_b.matrix
        matrix_a_T = protograph_a.T.matrix
        matrix_b_T = protograph_b.T.matrix

        # construct the nontrivial blocks in the matrix
        mat_H1_In2 = np.kron(matrix_a, np.eye(matrix_b.shape[1], dtype=int))
        mat_In1_H2 = np.kron(np.eye(matrix_a.shape[1], dtype=int), matrix_b)
        mat_H1_Im2_T = np.kron(matrix_a_T, np.eye(matrix_b.shape[0], dtype=int))
        mat_Im1_H2_T = np.kron(np.eye(matrix_a.shape[0], dtype=int), matrix_b_T)

        # construct the parity check matrices
        matrix_x = abstract.Protograph(np.block([mat_H1_In2, -mat_Im1_H2_T])).lift()
        matrix_z = abstract.Protograph(np.block([mat_In1_H2, mat_H1_Im2_T])).lift()
        CSSCode.__init__(
            self, matrix_x, matrix_z, field, conjugate=qudits_to_conjugate, skip_validation=True
        )


################################################################################
# classical and quantum Tanner codes


class TannerCode(ClassicalCode):
    """Classical Tanner code, as described in DOI:10.1109/TIT.1981.1056404.

    A Tanner code T(G,C) is constructed from:
    [1] A bipartite "half-regular" graph G.  That is, a graph...
        ... with two sets of nodes, V and W.
        ... in which all nodes in W have degree n.
    [2] A classical code C on n bits.

    For convenience, we make G directed, with edges directed from V to W.  The node sets V and W can
    then be identified, respectively, by the sources and sinks of G.

    The Tanner code T(G,C) is defined on |W| bits.  A |W|-bit string x is a code word of T(G,C) iff,
    for every node v in V, the bits of x incident to v are a code word of C.

    This construction requires an ordering the edges E(v) adjacent to each vertex v.  This class
    sorts E(v) by the value of the "sort" attribute attached to each edge.  If there is no "sort"
    attribute, its value is treated as corresponding neighbor of v.

    Notes:
    - If the subcode C has m checks, its parity matrix has shape (m,n).
    - The code T(G,C) has |W| bits and |V|m checks.
    """

    subgraph: nx.DiGraph
    subcode: ClassicalCode

    def __init__(self, subgraph: nx.DiGraph, subcode: ClassicalCode) -> None:
        """Construct a classical Tanner code."""
        self.subgraph = subgraph
        self.subcode = subcode
        sources = [node for node in subgraph if subgraph.in_degree(node) == 0]
        sinks = [node for node in subgraph if subgraph.out_degree(node) == 0]
        sink_indices = {sink: idx for idx, sink in enumerate(sorted(sinks))}

        num_bits = len(sinks)
        num_checks = len(sources) * subcode.num_checks
        matrix = np.zeros((num_checks, num_bits), dtype=int)
        for idx, source in enumerate(sorted(sources)):
            checks = range(subcode.num_checks * idx, subcode.num_checks * (idx + 1))
            bits = [sink_indices[sink] for sink in self._get_sorted_neighbors(source)]
            matrix[np.ix_(checks, bits)] = subcode.matrix
        ClassicalCode.__init__(self, matrix, subcode.field.order)

    def _get_sorted_neighbors(self, node: object) -> Sequence[object]:
        """Sorted neighbors of the given node."""
        return sorted(
            self.subgraph.neighbors(node),
            key=lambda neighbor: self.subgraph[node][neighbor].get("sort", neighbor),
        )


class QTCode(CSSCode):
    """Quantum Tanner code: a CSS code for qudits defined on the faces of a Cayley complex

    Altogether, a quantum Tanner code is defined by:
    - two symmetric (self-inverse) subsets A and B of a group G, and
    - two classical codes C_A and C_B, respectively with block lengths |A| and |B|.

    The X-type parity checks of a quantum Tanner code are the checks of a classical Tanner code
    whose generating graph is the subgraph_0 of the Cayley complex (A,B).  The subcode of this
    classical Tanner code is ~(C_A ⊗ C_B), where ~C is the dual code to C.

    The Z-type parity checks are similarly defined with subgraph_1 and subcode ~(~C_A ⊗ ~C_B).

    Notes:
    - "Good" quantum Tanner code: projective special linear group and random classical codes.

    References:
    - https://errorcorrectionzoo.org/c/quantum_tanner
    - https://arxiv.org/abs/2206.07571
    - https://arxiv.org/abs/2202.13641
    """

    complex: CayleyComplex

    def __init__(
        self,
        subset_a: Collection[abstract.GroupMember],
        subset_b: Collection[abstract.GroupMember],
        code_a: ClassicalCode | npt.NDArray[np.int_] | Sequence[Sequence[int]],
        code_b: ClassicalCode | npt.NDArray[np.int_] | Sequence[Sequence[int]] | None = None,
        field: int | None = None,
        *,
        bipartite: bool | None = False,
        conjugate: slice | Sequence[int] | None = (),
    ) -> None:
        """Construct a quantum Tanner code."""
        if code_b is None:
            code_b = code_a
        code_a = ClassicalCode(code_a, field)
        code_b = ClassicalCode(code_b, field)
        if field is None and code_a.field is not code_b.field:
            raise ValueError("The sub-codes provided for this QTCode are over different fields")

        self.complex = CayleyComplex(subset_a, subset_b, twopartite=bipartite)
        assert code_a.num_bits == len(self.complex.subset_a)
        assert code_b.num_bits == len(self.complex.subset_b)

        subcode_x = ~ClassicalCode.tensor_product(code_a, code_b)
        subcode_z = ~ClassicalCode.tensor_product(~code_a, ~code_b)
        matrix_x = TannerCode(self.complex.subgraph_0, subcode_x).matrix
        matrix_z = TannerCode(self.complex.subgraph_1, subcode_z).matrix
        CSSCode.__init__(self, matrix_x, matrix_z, field, conjugate=conjugate, skip_validation=True)<|MERGE_RESOLUTION|>--- conflicted
+++ resolved
@@ -850,12 +850,6 @@
         if not ensure_nontrivial:
             return (self.code_z if pauli == Pauli.X else self.code_x).get_random_word()
 
-<<<<<<< HEAD
-        # TODO: try random logical ops until we find one that has a nontrivial commutation relation
-        # get a random nontrivial vector of coefficients for the logical operators
-        op_vec = get_random_nontrivial_vec(self.field, self.dimension)
-        return op_vec @ self.get_logical_ops()[pauli.index]
-=======
         # generate random logical ops until we find ones with a nontrivial commutation relation
         while True:
             op_a = self.get_random_logical_op(pauli, ensure_nontrivial=False)
@@ -863,7 +857,6 @@
             if np.any(op_a @ op_b):
                 break
         return op_a
->>>>>>> 7fbc225d
 
     # TODO: accept custom decoder arguments
     def minimize_logical_op(
