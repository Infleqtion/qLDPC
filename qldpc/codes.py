--- conflicted
+++ resolved
@@ -240,7 +240,6 @@
         self, *, vector: Sequence[int] | npt.NDArray[np.int_] | None = None
     ) -> int:
         """Compute the minimal weight of a nontrivial code word by brute force.
-<<<<<<< HEAD
 
         If passed a vector, compute the minimal Hamming distance between the vector and a code word.
         """
@@ -261,39 +260,13 @@
 
         If passed a vector, compute the minimal Hamming distance between the vector and a code word.
 
-=======
-
-        If passed a vector, compute the minimal Hamming distance between the vector and a code word.
-        """
-        if vector is not None:
-            words = self.words() - self.field(vector)[np.newaxis, :]
-        else:
-            words = self.words()[1:]
-        return np.min(np.count_nonzero(words.view(np.ndarray), axis=1))
-
-    def get_distance_bound(
-        self,
-        num_trials: int = 1,
-        *,
-        vector: Sequence[int] | npt.NDArray[np.int_] | None = None,
-        **decoder_args: object,
-    ) -> int:
-        """Compute an upper bound on code distance by minimizing many individual upper bounds.
-
-        If passed a vector, compute the minimal Hamming distance between the vector and a code word.
-
->>>>>>> 98d0958a
         Additional arguments, if applicable, are passed to a decoder in
         `ClassicalCode.get_one_distance_bound`.
         """
         distance_bounds = (
             self.get_one_distance_bound(vector=vector, **decoder_args) for _ in range(num_trials)
         )
-<<<<<<< HEAD
-        return min(distance_bounds, default=self.num_qudits)
-=======
         return min(distance_bounds, default=self.num_bits)
->>>>>>> 98d0958a
 
     def get_one_distance_bound(
         self, *, vector: Sequence[int] | npt.NDArray[np.int_] | None = None, **decoder_args: object
@@ -302,13 +275,8 @@
 
         The code distance is the minimal Hamming distance between two code words, or equivalently
         the minimal Hamming weight of a nonzero code word.  To find a minimal nonzero code word we
-<<<<<<< HEAD
-        decode a trivial (all-zero) syndrome, but enforce that the code word has nonzero overlap
-        with a random word, which excludes the all-0 vector as a candidate.
-=======
         decode a trivial (all-0) syndrome, but enforce that the code word has nonzero overlap with a
         random word, which excludes the all-0 word as a candidate.
->>>>>>> 98d0958a
 
         If passed a vector, compute the minimal Hamming distance between the vector and a code word.
         Equivalently, we can interpret the given vector as an error, and find a minimal-weight
@@ -332,32 +300,18 @@
 
         valid_candidate_found = False
         while not valid_candidate_found:
-<<<<<<< HEAD
-            # construct the effective check matrix enforcing
-            # (a) a trivial syndrome, and
-            # (b) a nonzero overlap with a random word
-            random_word = get_random_nontrivial_vec(self.field, self.num_bits)
-            effective_check_matrix = np.vstack([self.matrix, random_word]).view(np.ndarray)
-
-            # compute a low-weight candidate code word
-=======
             # construct the effective check matrix
             random_word = get_random_nontrivial_vec(self.field, self.num_bits)
             effective_check_matrix = np.vstack([self.matrix, random_word]).view(np.ndarray)
 
             # find a low-weight candidate code word
->>>>>>> 98d0958a
             candidate = qldpc.decoder.decode(
                 effective_check_matrix,
                 effective_syndrome,
                 **decoder_args,
             )
 
-<<<<<<< HEAD
-            # check whether we found a candidate candidate
-=======
             # check whether we found a valid candidate
->>>>>>> 98d0958a
             actual_syndrome = effective_check_matrix @ candidate % self.field.order
             valid_candidate_found = np.array_equal(actual_syndrome, effective_syndrome)
 
@@ -442,9 +396,6 @@
 def _fix_decoder_args_for_nonbinary_fields(
     decoder_args: dict[str, object], field: type[galois.FieldArray], bound_index: int | None = None
 ) -> None:
-<<<<<<< HEAD
-    """Fix decoder arguments for nonprime number fields."""
-=======
     """Fix decoder arguments for nonbinary number fields.
 
     If the field has order greater than 2, then we can only decode
@@ -454,7 +405,6 @@
     If provided a bound_index, treat the constraint corresponding to this row of the parity check
     matrix as a lower bound (>=) rather than a strict equality (==) constraint.
     """
->>>>>>> 98d0958a
     if field.order > 2:
         if field.degree > 1:
             raise ValueError("Method only supported for prime number fields")
@@ -763,17 +713,10 @@
         **decoder_args: object,
     ) -> int:
         """Compute an upper bound on code distance by minimizing many individual upper bounds.
-<<<<<<< HEAD
 
         If provided a vector, compute the minimum Hamming distance between this vector and a
         (possibly trivial) X-type or Z-type logical operator, as applicable.
 
-=======
-
-        If provided a vector, compute the minimum Hamming distance between this vector and a
-        (possibly trivial) X-type or Z-type logical operator, as applicable.
-
->>>>>>> 98d0958a
         Additional arguments, if applicable, are passed to a decoder in
         `CSSCode.get_one_distance_bound`.
         """
@@ -791,29 +734,11 @@
         **decoder_args: object,
     ) -> int:
         """Compute a single upper bound on code distance.
-<<<<<<< HEAD
 
         If provided a vector, compute the minimum Hamming distance between this vector and a
         (possibly trivial) X-type or Z-type logical operator, as applicable.
 
         Additional arguments, if applicable, are passed to a decoder.
-=======
->>>>>>> 98d0958a
-
-        If provided a vector, compute the minimum Hamming distance between this vector and a
-        (possibly trivial) X-type or Z-type logical operator, as applicable.
-
-<<<<<<< HEAD
-        Args:
-            pauli: Pauli operator choosing whether to compute an X-distance or Z-distance bound.
-            vector: If not None, the vector for which we are to compute the distance to a nontrivial
-                logical operator.
-            decoder_args: Keyword arguments are passed to a decoder in `decode`.
-        Returns:
-            An upper bound on the X-distance or Z-distance of this code.
-=======
-        Additional arguments, if applicable, are passed to a decoder.
->>>>>>> 98d0958a
 
         This method uses a randomized algorithm described in arXiv:2308.07915, and also below.
 
@@ -843,11 +768,7 @@
         Return the Hamming weight |w_x|.
         """
         assert pauli in [None, Pauli.X, Pauli.Z]
-<<<<<<< HEAD
-        pauli = pauli or np.random.choice([Pauli.X, Pauli.Z])
-=======
         pauli = pauli or random.choice([Pauli.X, Pauli.Z])
->>>>>>> 98d0958a
 
         # define code_z and pauli_z as if we are computing X-distance
         code_z = self.code_z if pauli == Pauli.X else self.code_x
