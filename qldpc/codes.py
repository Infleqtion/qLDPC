"""Error correction code constructions

   Copyright 2023 The qLDPC Authors and Infleqtion Inc.

   Licensed under the Apache License, Version 2.0 (the "License");
   you may not use this file except in compliance with the License.
   You may obtain a copy of the License at

       http://www.apache.org/licenses/LICENSE-2.0

   Unless required by applicable law or agreed to in writing, software
   distributed under the License is distributed on an "AS IS" BASIS,
   WITHOUT WARRANTIES OR CONDITIONS OF ANY KIND, either express or implied.
   See the License for the specific language governing permissions and
   limitations under the License.
"""

from __future__ import annotations

import abc
import functools
import itertools
import random
from collections.abc import Collection, Hashable, Iterable, Sequence
from typing import TYPE_CHECKING, Literal

import galois
import ldpc.mod2
import networkx as nx
import numpy as np
import numpy.typing as npt

import qldpc
from qldpc import abstract
from qldpc.objects import CayleyComplex, Node, Pauli, QuditOperator

if TYPE_CHECKING:
    from typing_extensions import Self

DEFAULT_FIELD_ORDER = abstract.DEFAULT_FIELD_ORDER


def get_random_nontrivial_vec(field: type[galois.FieldArray], size: int) -> galois.FieldArray:
    """Get a random nontrivial vector of a given size."""
    while not (vec := field.Random(size)).any():
        pass  # pragma: no cover
    return vec


################################################################################
# template error correction code classes


# TODO(?): support sparse parity check matrices
class AbstractCode(abc.ABC):
    """Template class for error-correcting codes."""

    _field: type[galois.FieldArray]

    def __init__(
        self,
        matrix: Self | npt.NDArray[np.int_] | Sequence[Sequence[int]],
        field: int | None = None,
    ) -> None:
        """Construct a code from a parity check matrix over a finite field.

        The base field is taken to be F_2 by default.
        """
        self._matrix: galois.FieldArray
        if isinstance(matrix, type(self)):
            self._field = matrix.field
            self._matrix = matrix.matrix
        elif isinstance(matrix, galois.FieldArray):
            self._field = type(matrix)
            self._matrix = matrix
        else:
            self._field = galois.GF(field or DEFAULT_FIELD_ORDER)
            self._matrix = self.field(np.array(matrix))

        if field is not None and field != self.field.order:
            raise ValueError(
                f"Field argument {field} is inconsistent with the given code, which is defined"
                f" over F_{self.field.order}"
            )

    @property
    def field(self) -> type[galois.FieldArray]:
        """Base field over which this code is defined."""
        return self._field

    @property
    def matrix(self) -> galois.FieldArray:
        """Parity check matrix of this code."""
        return self._matrix

    @functools.cached_property
    def graph(self) -> nx.DiGraph:
        """Tanner graph of this code."""
        return self.matrix_to_graph(self.matrix)

    @classmethod
    @abc.abstractmethod
    def matrix_to_graph(cls, matrix: npt.NDArray[np.int_] | Sequence[Sequence[int]]) -> nx.DiGraph:
        """Convert a parity check matrix into a Tanner graph."""

    @classmethod
    @abc.abstractmethod
    def graph_to_matrix(cls, graph: nx.DiGraph) -> galois.FieldArray:
        """Convert a Tanner graph into a parity check matrix."""


class ClassicalCode(AbstractCode):
    """Classical linear error-correcting code over a finite field F_q.

    A classical binary code C = {x} is a set of vectors x (with entries in F_q) called code words.
    We consider only linear codes, for which any linear combination of code words is also code word.

    Operationally, we define a classical code by a parity check matrix H with dimensions
    (num_checks, num_bits).  Each row of H represents a linear constraint (a "check") that code
    words must satisfy.  A vector x is a code word iff H @ x = 0.
    """

    def __contains__(self, word: npt.NDArray[np.int_] | Sequence[int]) -> bool:
        return not np.any(self.matrix @ self.field(word))

    @classmethod
    def matrix_to_graph(cls, matrix: npt.NDArray[np.int_] | Sequence[Sequence[int]]) -> nx.DiGraph:
        """Convert a parity check matrix H into a Tanner graph.

        The Tanner graph is a bipartite graph with (num_checks, num_bits) vertices, respectively
        identified with the checks and bits of the code.  The check vertex c and the bit vertex b
        share an edge iff c addresses b; that is, edge (c, b) is in the graph iff H[c, b] != 0.
        """
        graph = nx.DiGraph()
        for row, col in zip(*np.nonzero(matrix)):
            node_c = Node(index=int(row), is_data=False)
            node_d = Node(index=int(col), is_data=True)
            graph.add_edge(node_c, node_d, val=matrix[row][col])
        if isinstance(matrix, galois.FieldArray):
            graph.order = type(matrix).order
        return graph

    @classmethod
    def graph_to_matrix(cls, graph: nx.DiGraph) -> galois.FieldArray:
        """Convert a Tanner graph into a parity check matrix."""
        num_bits = sum(1 for node in graph.nodes() if node.is_data)
        num_checks = len(graph.nodes()) - num_bits
        field = graph.order if hasattr(graph, "order") else DEFAULT_FIELD_ORDER
        matrix = galois.GF(field).Zeros((num_checks, num_bits))
        for node_c, node_b, data in graph.edges(data=True):
            matrix[node_c.index, node_b.index] = data.get("val", 1)
        return matrix

    @functools.cached_property
    def generator(self) -> galois.FieldArray:
        """Generator of this code: a matrix whose rows for a basis for code words."""
        return self.matrix.null_space()

    def words(self) -> galois.FieldArray:
        """Code words of this code."""
        vectors = itertools.product(self.field.elements, repeat=self.generator.shape[0])
        return self.field(list(vectors)) @ self.generator

    def get_random_word(self) -> galois.FieldArray:
        """Random code word: a sum all generators with random field coefficients."""
        return self.field.Random(self.generator.shape[0]) @ self.generator

    def dual(self) -> ClassicalCode:
        """Dual to this code.

        The dual code ~C is the set of bitstrings orthogonal to C:
        ~C = { x : x @ y = 0 for all y in C }.
        The parity check matrix of ~C is equal to the generator of C.
        """
        return ClassicalCode(self.generator)

    def __invert__(self) -> ClassicalCode:
        return self.dual()

    @classmethod
    def tensor_product(cls, code_a: ClassicalCode, code_b: ClassicalCode) -> ClassicalCode:
        """Tensor product C_a ⊗ C_b of two codes C_a and C_b.

        Let G_a and G_b respectively denote the generators C_a and C_b.
        Definition: C_a ⊗ C_b is the code whose generators are G_a ⊗ G_b.

        Observation: G_a ⊗ G_b is the check matrix of ~(C_a ⊗ C_b).
        We therefore construct ~(C_a ⊗ C_b) and return its dual ~~(C_a ⊗ C_b) = C_a ⊗ C_b.
        """
        if code_a.field is not code_b.field:
            raise ValueError("Cannot take tensor product of codes over different fields")
        gen_a: npt.NDArray[np.int_] = code_a.generator
        gen_b: npt.NDArray[np.int_] = code_b.generator
        return ~ClassicalCode(np.kron(gen_a, gen_b))

    @property
    def num_checks(self) -> int:
        """Number of check bits in this code."""
        return self._matrix.shape[0]

    @property
    def num_bits(self) -> int:
        """Number of data bits in this code."""
        return self._matrix.shape[1]

    @functools.cached_property
    def rank(self) -> int:
        """Rank of this code's parity check matrix.

        Equivalently, the number of linearly independent parity checks in this code.
        """
        if self.field.order == 2:
            return ldpc.mod2.rank(self._matrix)
        return np.linalg.matrix_rank(self._matrix)

    @property
    def dimension(self) -> int:
        """The number of logical bits encoded by this code."""
        return self.num_bits - self.rank

    def get_distance(
        self,
        *,
        bound: int | bool | None = None,
        vector: Sequence[int] | npt.NDArray[np.int_] | None = None,
        **decoder_args: object,
    ) -> int:
        """Compute (or upper bound) the minimal weight of a nontrivial code word.

        If passed a vector, compute the minimal Hamming distance between the vector and a code word.

        Additional arguments, if applicable, are passed to a decoder in
        `ClassicalCode.get_one_distance_bound`.
        """
        if bound is None:
            return self.get_distance_exact(vector=vector)
        return self.get_distance_bound(num_trials=int(bound), vector=vector, **decoder_args)

    def get_distance_exact(
        self, *, vector: Sequence[int] | npt.NDArray[np.int_] | None = None
    ) -> int:
        """Compute the minimal weight of a nontrivial code word by brute force.

        If passed a vector, compute the minimal Hamming distance between the vector and a code word.
        """
        if vector is not None:
            words = self.words() - self.field(vector)[np.newaxis, :]
        else:
            words = self.words()[1:]
        return np.min(np.count_nonzero(words.view(np.ndarray), axis=1))

    def get_distance_bound(
        self,
        num_trials: int = 1,
        *,
        vector: Sequence[int] | npt.NDArray[np.int_] | None = None,
        **decoder_args: object,
    ) -> int:
        """Compute an upper bound on code distance by minimizing many individual upper bounds.

        If passed a vector, compute the minimal Hamming distance between the vector and a code word.

        Additional arguments, if applicable, are passed to a decoder in
        `ClassicalCode.get_one_distance_bound`.
        """
        distance_bounds = (
            self.get_one_distance_bound(vector=vector, **decoder_args) for _ in range(num_trials)
        )
        return min(distance_bounds, default=self.num_bits)

    def get_one_distance_bound(
        self, *, vector: Sequence[int] | npt.NDArray[np.int_] | None = None, **decoder_args: object
    ) -> int:
        """Compute a single upper bound on code distance.

        The code distance is the minimal Hamming distance between two code words, or equivalently
        the minimal Hamming weight of a nonzero code word.  To find a minimal nonzero code word we
        decode a trivial (all-0) syndrome, but enforce that the code word has nonzero overlap with a
        random word, which excludes the all-0 word as a candidate.

        If passed a vector, compute the minimal Hamming distance between the vector and a code word.
        Equivalently, we can interpret the given vector as an error, and find a minimal-weight
        correction from decoding the syndrome induced by this vector.

        Additional arguments, if applicable, are passed to a decoder.
        """
        if vector is not None:
            # find the distance of the given vector from a code word
            correction = qldpc.decoder.decode(
                self.matrix,
                self.matrix @ self.field(vector),
                **decoder_args,
            )
            return int(np.count_nonzero(correction))

        # effective syndrome: a trivial "actual" syndrome, and a nonzero overlap with a random word
        effective_syndrome = np.zeros(self.num_checks + 1, dtype=int)
        effective_syndrome[-1] = 1
        _fix_decoder_args_for_nonbinary_fields(decoder_args, self.field, bound_index=-1)

        valid_candidate_found = False
        while not valid_candidate_found:
            # construct the effective check matrix
            random_word = get_random_nontrivial_vec(self.field, self.num_bits)
            effective_check_matrix = np.vstack([self.matrix, random_word]).view(np.ndarray)

            # find a low-weight candidate code word
            candidate = qldpc.decoder.decode(
                effective_check_matrix,
                effective_syndrome,
                **decoder_args,
            )

            # check whether we found a valid candidate
            actual_syndrome = effective_check_matrix @ candidate % self.field.order
            valid_candidate_found = np.array_equal(actual_syndrome, effective_syndrome)

        return int(np.count_nonzero(candidate))

    def get_code_params(
        self, *, bound: int | bool | None = None, **decoder_args: object
    ) -> tuple[int, int, int, int]:
        """Compute the parameters of this code: [n,k,d,w].

        Here:
        - n is the number of data bits
        - k is the number of encoded ("logical") bits
        - d is the code distance
        - w is the maximal weight of (i.e., number of bits addressed by) a parity check

        Keyword arguments are passed to the calculation of code distance.
        """
        distance = self.get_distance(bound=bound, vector=None, **decoder_args)
        return self.num_bits, self.dimension, distance, self.get_weight()

    def get_weight(self) -> int:
        """Compute the weight of the largest check."""
        return max(np.count_nonzero(row) for row in self.matrix)

    @classmethod
    def random(cls, bits: int, checks: int, field: int | None = None) -> ClassicalCode:
        """Construct a random classical code with the given number of bits and nontrivial checks."""
        code_field = galois.GF(field or DEFAULT_FIELD_ORDER)
        rows, cols = checks, bits
        matrix = code_field.Random((rows, cols))
        for row in range(matrix.shape[0]):
            if not matrix[row, :].any():
                matrix[row, np.random.randint(cols)] = code_field.Random(low=1)  # pragma: no cover
        for col in range(matrix.shape[1]):
            if not matrix[:, col].any():
                matrix[np.random.randint(rows), col] = code_field.Random(low=1)  # pragma: no cover
        return ClassicalCode(matrix)

    @classmethod
    def repetition(cls, num_bits: int, field: int | None = None) -> ClassicalCode:
        """Construct a repetition code on the given number of bits."""
        code_field = galois.GF(field or DEFAULT_FIELD_ORDER)
        matrix = code_field.Zeros((num_bits - 1, num_bits))
        for row in range(num_bits - 1):
            matrix[row, row] = 1
            matrix[row, row + 1] = -code_field(1)
        return ClassicalCode(matrix)

    @classmethod
    def ring(cls, num_bits: int, field: int | None = None) -> ClassicalCode:
        """Construct a repetition code with periodic boundary conditions."""
        code_field = galois.GF(field or DEFAULT_FIELD_ORDER)
        matrix = code_field.Zeros((num_bits, num_bits))
        for row in range(num_bits):
            matrix[row, row] = 1
            matrix[row, (row + 1) % num_bits] = -code_field(1)
        return ClassicalCode(matrix)

    @classmethod
    def hamming(cls, rank: int, field: int | None = None) -> ClassicalCode:
        """Construct a hamming code of a given rank."""
        field = field or DEFAULT_FIELD_ORDER
        if field == 2:
            # parity check matrix: columns = all nonzero bitstrings
            bitstrings = list(itertools.product([0, 1], repeat=rank))
            return ClassicalCode(np.array(bitstrings[1:]).T)

        # More generally, columns = maximal set of nonzero, linearly independent strings.
        # This is achieved by collecting together all strings whose first nonzero element is a 1.
        strings = [
            (0,) * top_row + (1,) + rest
            for top_row in range(rank - 1, -1, -1)
            for rest in itertools.product(range(field), repeat=rank - top_row - 1)
        ]
        return ClassicalCode(np.array(strings).T, field=field)

    # TODO: add more codes, particularly from code families that are useful for good quantum codes
    # see https://mhostetter.github.io/galois/latest/api/#forward-error-correction


def _fix_decoder_args_for_nonbinary_fields(
    decoder_args: dict[str, object], field: type[galois.FieldArray], bound_index: int | None = None
) -> None:
    """Fix decoder arguments for nonbinary number fields.

    If the field has order greater than 2, then we can only decode
    (a) prime number fields, with
    (b) an integer-linear program decoder.

    If provided a bound_index, treat the constraint corresponding to this row of the parity check
    matrix as a lower bound (>=) rather than a strict equality (==) constraint.
    """
    if field.order > 2:
        if field.degree > 1:
            raise ValueError("Method only supported for prime number fields")
        decoder_args["with_ILP"] = True
        decoder_args["modulus"] = field.order
        if bound_index is not None:
            decoder_args["lower_bound_row"] = bound_index


# TODO:
# - add is_CSS method to figure out whether this is a CSS Code
#   - see https://quantumcomputing.stackexchange.com/questions/15432/
#   - also compute and store sub-codes, if CSS
#   - also add QuditCode.to_CSS() -> CSSCode
class QuditCode(AbstractCode):
    """Quantum stabilizer code for Galois qudits, with dimension q = p^m for prime p and integer m.

    The parity check matrix of a QuditCode has dimensions (num_checks, 2 * num_qudits), and can be
    written as a block matrix in the form H = [H_x|H_z].  Each block has num_qudits columns.

    The entries H_x[c, d] = r_x and H_z[c, d] = r_z iff check c addresses qudit d with the operator
    X(r_x) * Z(r_z), where r_x, r_z range over the base field, and X(r), Z(r) are generalized Pauli
    operators.  Specifically:
    - X(r) = sum_{j=0}^{q-1} |j+r><j| is a shift operator, and
    - Z(r) = sum_{j=0}^{q-1} w^{j r} |j><j| is a phase operator, with w = exp(2 pi i / q).

    Warning: here j, r, s, etc. not integers, but elements of the Galois field GF(q), which has
    different rules for addition and multiplication when q is not a prime number.

    Helpful lecture by Gottesman: https://www.youtube.com/watch?v=JWg4zrNAF-g
    """

    @property
    def num_checks(self) -> int:
        """Number of parity checks (stabilizers) in this code."""
        return self.matrix.shape[0]

    @property
    def num_qudits(self) -> int:
        """Number of data qudits in this code."""
        return self.matrix.shape[1] // 2

    @property
    def num_qubits(self) -> int:
        """Number of data qubits in this code."""
        self._assert_qubit_code()
        return self.num_qudits

    def _assert_qubit_code(self) -> None:
        if self.field.order != 2:
            raise ValueError("Attempted to call a qubit-only method with a non-qubit code")

    def get_weight(self) -> int:
        """Compute the weight of the largest check."""
        matrix_x = self.matrix[:, : self.num_qudits].view(np.ndarray)
        matrix_z = self.matrix[:, self.num_qudits :].view(np.ndarray)
        matrix = matrix_x + matrix_z  # nonzero wherever a check addresses a qudit
        return max(np.count_nonzero(row) for row in matrix)

    @classmethod
    def matrix_to_graph(cls, matrix: npt.NDArray[np.int_] | Sequence[Sequence[int]]) -> nx.DiGraph:
        """Convert a parity check matrix into a Tanner graph."""
        graph = nx.DiGraph()
        matrix = np.reshape(matrix, (len(matrix), 2, -1))
        for row, col_xz, col in zip(*np.nonzero(matrix)):
            node_check = Node(index=int(row), is_data=False)
            node_qudit = Node(index=int(col), is_data=True)
            graph.add_edge(node_check, node_qudit)

            qudit_op = graph[node_check][node_qudit].get(QuditOperator, QuditOperator())
            vals_xz = list(qudit_op.value)
            vals_xz[col_xz] += int(matrix[row, col_xz, col])
            graph[node_check][node_qudit][QuditOperator] = QuditOperator(tuple(vals_xz))

        # remember order of the field, and use Pauli operators if appropriate
        if isinstance(matrix, galois.FieldArray):
            graph.order = type(matrix).order
            if graph.order == 2:
                for _, __, data in graph.edges(data=True):
                    data[Pauli] = Pauli(data[QuditOperator].value)
                    del data[QuditOperator]

        return graph

    @classmethod
    def graph_to_matrix(cls, graph: nx.DiGraph) -> galois.FieldArray:
        """Convert a Tanner graph into a parity check matrix."""
        num_qudits = sum(1 for node in graph.nodes() if node.is_data)
        num_checks = len(graph.nodes()) - num_qudits
        matrix = np.zeros((num_checks, 2, num_qudits), dtype=int)
        for node_check, node_qudit, data in graph.edges(data=True):
            op = data.get(QuditOperator) or data.get(Pauli)
            matrix[node_check.index, :, node_qudit.index] = op.value
        field = graph.order if hasattr(graph, "order") else DEFAULT_FIELD_ORDER
        return galois.GF(field)(matrix.reshape(num_checks, 2 * num_qudits))

    def get_stabilizers(self) -> list[str]:
        """Stabilizers (checks) of this code, represented by strings."""
        matrix = self.matrix.reshape(self.num_checks, 2, self.num_qudits)
        stabilizers = []
        for check in range(self.num_checks):
            ops = []
            for qudit in range(self.num_qudits):
                val_x = matrix[check, Pauli.X.index, qudit]
                val_z = matrix[check, Pauli.Z.index, qudit]
                vals_xz = (val_x, val_z)
                if self.field.order == 2:
                    ops.append(str(Pauli(vals_xz)))
                else:
                    ops.append(str(QuditOperator(vals_xz)))
            stabilizers.append(" ".join(ops))
        return stabilizers

    @classmethod
    def from_stabilizers(cls, stabilizers: Iterable[str], field: int | None = None) -> QuditCode:
        """Construct a QuditCode from the provided stabilizers."""
        field = field or DEFAULT_FIELD_ORDER
        check_ops = [stabilizer.split() for stabilizer in stabilizers]
        num_checks = len(check_ops)
        num_qudits = len(check_ops[0])
        operator: type[Pauli] | type[QuditOperator] = Pauli if field == 2 else QuditOperator

        matrix = np.zeros((num_checks, 2, num_qudits), dtype=int)
        for check, check_op in enumerate(check_ops):
            if len(check_op) != num_qudits:
                raise ValueError(f"Stabilizers 0 and {check} have different lengths")
            for qudit, op in enumerate(check_op):
                matrix[check, :, qudit] = operator.from_string(op).value

        return QuditCode(matrix.reshape(num_checks, 2 * num_qudits), field)

    # TODO: generalize to any local Clifford deformation
    #       see https://arxiv.org/pdf/quant-ph/0408190.pdf
    @classmethod
    def conjugate(
        cls, matrix: npt.NDArray[np.int_] | Sequence[Sequence[int]], qudits: slice | Sequence[int]
    ) -> npt.NDArray[np.int_]:
        """Apply local Fourier transforms to the given qudits.

        This is equivalent to swapping X-type and Z-type operators."""
        num_checks = len(matrix)
        matrix = np.reshape(matrix, (num_checks, 2, -1))
        matrix[:, :, qudits] = np.roll(matrix[:, :, qudits], 1, axis=1)
        return matrix.reshape(num_checks, -1)


class CSSCode(QuditCode):
    """CSS qudit code, with separate X-type and Z-type parity checks.

    In order for the X-type and Z-type parity checks to be "compatible", the X-type stabilizers must
    commute with the Z-type stabilizers.  Mathematically, this requirement can be written as

    H_x @ H_z.T == 0,

    where H_x and H_z are, respectively, the parity check matrices of the classical codes that
    define the X-type and Z-type stabilizers of the CSS code.  Note that H_x witnesses Z-type errors
    and H_z witnesses X-type errors.

    The full parity check matrix of a CSSCode is
    ⌈ H_z,  0  ⌉
    ⌊  0 , H_x ⌋.
    """

    code_x: ClassicalCode  # X-type parity checks, measuring Z-type errors
    code_z: ClassicalCode  # Z-type parity checks, measuring X-type errors
    _field_order: int  # The order of the field over which the CSS code is defined

    _conjugate: slice | Sequence[int]
    _codes_equal: bool
    _logical_ops: galois.FieldArray | None = None

    def __init__(
        self,
        code_x: ClassicalCode | npt.NDArray[np.int_] | Sequence[Sequence[int]],
        code_z: ClassicalCode | npt.NDArray[np.int_] | Sequence[Sequence[int]],
        field: int | None = None,
        *,
        conjugate: slice | Sequence[int] | None = (),
        skip_validation: bool = False,
    ) -> None:
        """Construct a CSS code from X-type and Z-type parity checks.

        Allow specifying local Fourier transformations on the qudits specified by `conjugate`.
        """
        self.code_x = ClassicalCode(code_x, field)
        self.code_z = ClassicalCode(code_z, field)
        if field is None and self.code_x.field is not self.code_z.field:
            raise ValueError("The sub-codes provided for this CSSCode are over different fields")
        self._field = self.code_x.field

        if not skip_validation and not self.is_valid:
            raise ValueError("The sub-codes provided for this CSSCode are incompatible")

        self._conjugate = conjugate or ()
        self._codes_equal = self.code_x == self.code_z

    @functools.cached_property
    def is_valid(self) -> bool:
        """Is this a valid CSS code?"""
        return self.code_x.num_bits == self.code_z.num_bits and not np.any(
            self.code_x.matrix @ self.code_z.matrix.T
        )

    @functools.cached_property
    def matrix(self) -> galois.FieldArray:
        """Overall parity check matrix."""
        matrix = np.block(
            [
                [self.code_z.matrix, np.zeros_like(self.code_z.matrix)],
                [np.zeros_like(self.code_x.matrix), self.code_x.matrix],
            ]
        )
        return self.field(self.conjugate(matrix, self._conjugate))

    @property
    def num_checks(self) -> int:
        """Number of parity checks in this code."""
        return self.code_x.matrix.shape[0] + self.code_z.matrix.shape[0]

    @property
    def num_qudits(self) -> int:
        """Number of data qudits in this code."""
        return self.code_x.matrix.shape[1]

    @property
    def dimension(self) -> int:
        """Number of logical qudits encoded by this code."""
        return self.code_x.dimension + self.code_z.dimension - self.num_qudits

    def get_code_params(
        self, *, bound: int | bool | None = None, **decoder_args: object
    ) -> tuple[int, int, int, int]:
        """Compute the parameters of this code: [[n,k,d,w]].

        Here:
        - n is the number of data qudits
        - k is the number of encoded ("logical") qudits
        - d is the code distance
        - w is the maximal weight of (i.e., number of qudits addressed by) a parity check

        Keyword arguments are passed to the calculation of code distance.
        """
        distance = self.get_distance(pauli=None, bound=bound, vector=None, **decoder_args)
        return self.num_qudits, self.dimension, distance, self.get_weight()

    def get_distance(
        self,
        pauli: Literal[Pauli.X, Pauli.Z] | None = None,
        *,
        bound: int | bool | None = None,
        vector: Sequence[int] | npt.NDArray[np.int_] | None = None,
        **decoder_args: object,
    ) -> int:
        """Compute (or upper bound) the minimal weight of a nontrivial logical operator.

        If `bound is None`, compute an exact code distance by brute force.  Otherwise, compute an
        upper bound using a randomized algorithm described in arXiv:2308.07915, minimizing over
        `bound` random trials.  For a detailed explanation, see `CSSCode.get_one_distance_bound`.

        If provided a vector, compute the minimum Hamming distance between this vector and a
        (possibly trivial) X-type or Z-type logical operator, as applicable.

        Additional arguments, if applicable, are passed to a decoder in
        `CSSCode.get_one_distance_bound`.
        """
        if bound is None:
            return self.get_distance_exact(pauli, vector=vector)
        return self.get_distance_bound(pauli, num_trials=int(bound), vector=vector, **decoder_args)

    def get_distance_exact(
        self,
        pauli: Literal[Pauli.X, Pauli.Z] | None,
        *,
        vector: Sequence[int] | npt.NDArray[np.int_] | None = None,
    ) -> int:
        """Compute the minimal weight of a nontrivial code word by brute force.

        If provided a vector, compute the minimum Hamming distance between this vector and a
        (possibly trivial) X-type or Z-type logical operator, as applicable.
        """
        assert pauli in [None, Pauli.X, Pauli.Z]
        if pauli is None:
            return min(
                self.get_distance_exact(Pauli.X, vector=vector),
                self.get_distance_exact(Pauli.Z, vector=vector),
            )

        code_x = self.code_x if pauli == Pauli.X else self.code_z
        code_z = self.code_z if pauli == Pauli.X else self.code_x

        if vector is not None:
            ops_x = code_z.words()
            vector = self.field(vector)
            return min(np.count_nonzero(word - vector) for word in ops_x)

        dual_code_x = ~code_x
        nontrivial_ops_x = (word for word in code_z.words() if word not in dual_code_x)
        return min(np.count_nonzero(word) for word in nontrivial_ops_x)

    def get_distance_bound(
        self,
        pauli: Literal[Pauli.X, Pauli.Z] | None = None,
        num_trials: int = 1,
        *,
        vector: Sequence[int] | npt.NDArray[np.int_] | None = None,
        **decoder_args: object,
    ) -> int:
        """Compute an upper bound on code distance by minimizing many individual upper bounds.

        If provided a vector, compute the minimum Hamming distance between this vector and a
        (possibly trivial) X-type or Z-type logical operator, as applicable.

        Additional arguments, if applicable, are passed to a decoder in
        `CSSCode.get_one_distance_bound`.
        """
        distance_bounds = (
            self.get_one_distance_bound(pauli, vector=vector, **decoder_args)
            for _ in range(num_trials)
        )
        return min(distance_bounds, default=self.num_qudits)

    def get_one_distance_bound(
        self,
        pauli: Literal[Pauli.X, Pauli.Z] | None = None,
        *,
        vector: Sequence[int] | npt.NDArray[np.int_] | None = None,
        **decoder_args: object,
    ) -> int:
        """Compute a single upper bound on code distance.

        If provided a vector, compute the minimum Hamming distance between this vector and a
        (possibly trivial) X-type or Z-type logical operator, as applicable.

        Additional arguments, if applicable, are passed to a decoder.

        This method uses a randomized algorithm described in arXiv:2308.07915, and also below.

        For ease of language, we henceforth assume (without loss of generality) that we are
        computing an X-distance.

        Pick a random Z-type logical operator Z(w_z) whose support is indicated by the bistring w_z.
        We now wish to find a low-weight Pauli-X string X(w_x) that
            (a) has a trivial syndrome, and
            (b) anti-commutes with Z(w_z),
        which together would imply that X(w_x) is a nontrivial X-type logical operator.
        Mathematically, these conditions are equivalent to requiring that
            (a) H_z @ w_x = 0, and
            (b) w_z @ w_x = 1,
        where H_z is the parity check matrix of the Z-type subcode that witnesses X-type errors.

        Conditions (a) and (b) can be combined into the single block-matrix equation
            ⌈ H_z   ⌉         ⌈ 0 ⌉
            ⌊ w_z.T ⌋ @ w_x = ⌊ 1 ⌋,
        where the "0" on the top right is interpreted as a zero vector.  This equation can be solved
        by decoding the syndrome [ 0, 0, ..., 0, 1 ].T for the parity check matrix [ H_z.T, w_z ].T.

        We solve the above decoding problem with a decoder in `decode`.  If the decoder fails to
        find a solution, try again with a new random operator Z(w_z).  If the decoder succeeds in
        finding a solution w_x, this solution corresponds to a logical X-type operator X(w_x) -- and
        presumably one of low Hamming weight, since decoders try to find low-weight solutions.
        Return the Hamming weight |w_x|.
        """
        assert pauli in [None, Pauli.X, Pauli.Z]
        pauli = pauli or random.choice([Pauli.X, Pauli.Z])

        # define code_z and pauli_z as if we are computing X-distance
        code_z = self.code_z if pauli == Pauli.X else self.code_x
        pauli_z: Literal[Pauli.Z, Pauli.X] = Pauli.Z if pauli == Pauli.X else Pauli.X

        if vector is not None:
            # find the distance of the given vector from a logical X-type operator
            correction = qldpc.decoder.decode(
                code_z.matrix,
                code_z.matrix @ self.field(vector),
                **decoder_args,
            )
            return int(np.count_nonzero(correction))

        # construct the effective syndrome
        effective_syndrome = np.zeros(code_z.num_checks + 1, dtype=int)
        effective_syndrome[-1] = 1
        _fix_decoder_args_for_nonbinary_fields(decoder_args, self.field, bound_index=-1)

        logical_op_found = False
        while not logical_op_found:
            # support of pauli string with a trivial syndrome
            word = self.get_random_logical_op(pauli_z, ensure_nontrivial=True)

            # support of a candidate pauli-type logical operator
            effective_check_matrix = np.vstack([code_z.matrix, word]).view(np.ndarray)
            candidate_logical_op = qldpc.decoder.decode(
                effective_check_matrix, effective_syndrome, **decoder_args
            )

            # check whether decoding was successful
            actual_syndrome = effective_check_matrix @ candidate_logical_op % self.field.order
            logical_op_found = np.array_equal(actual_syndrome, effective_syndrome)

        # return the Hamming weight of the logical operator
        return int(np.count_nonzero(candidate_logical_op))

    def get_logical_ops(self) -> galois.FieldArray:
        """Complete basis of nontrivial X-type and Z-type logical operators for this code.

        Logical operators are represented by a three-dimensional array `logical_ops` with dimensions
        (2, k, n), where k and n are respectively the numbers of logical and physical qudits in this
        code.  The bitstring `logical_ops[0, 4, :]`, for example, indicates the support (i.e., the
        physical qudits addressed nontrivially) by the logical Pauli-X operator on logical qudit 4.

        In the case of qudits with dimension > 2, the "Pauli-X" and "Pauli-Z" operators constructed
        by this method are the unit shift and phase operators that generate all logical X-type and
        Z-type qudit operators.

        Logical operators are constructed using the method described in Section 4.1 of Gottesman's
        thesis (arXiv:9705052), slightly modified and generalized for qudits.
        """
        # memoize manually because other methods may modify the logical operators computed here
        if self._logical_ops is not None:
            return self._logical_ops

        num_qudits = self.num_qudits
        dimension = self.dimension
        identity = self.field.Identity(dimension)

        def row_reduce(
            matrix: npt.NDArray[np.int_],
        ) -> tuple[npt.NDArray[np.int_], Sequence[int], Sequence[int]]:
            """Perform Gaussian elimination on the matrix.

            Returns:
                matrix_RRE: the reduced row echelon form of the matrix.
                pivot: the "pivot" columns of the reduced matrix.
                other: the remaining columns of the reduced matrix.

            In reduced row echelon form, the first nonzero entry of each row is a 1, and these 1s
            occur at a unique columns for each row; these columns are the "pivots" of matrix_RRE.
            """
            # row-reduce the matrix and identify its pivots
            matrix_RRE = self.field(matrix).row_reduce()
            pivots = (matrix_RRE != 0).argmax(axis=1)

            # remove trailing zero pivots, which correspond to trivial (all-zero) rows
            if pivots.size > 1 and pivots[-1] == 0:
                pivots = np.concatenate([[pivots[0]], pivots[1:][pivots[1:] != 0]])

            # identify remaining columns and return
            other = [qq for qq in range(matrix.shape[1]) if qq not in pivots]
            return matrix_RRE, pivots, other

        # identify check matrices for X/Z-type errors, and the current qudit locations
        checks_x: npt.NDArray[np.int_] = self.code_z.matrix
        checks_z: npt.NDArray[np.int_] = self.code_x.matrix
        qudit_locs = np.arange(num_qudits, dtype=int)

        # row reduce the check matrix for X-type errors and move its pivots to the back
        checks_x, pivot_x, other_x = row_reduce(checks_x)
        checks_x = np.hstack([checks_x[:, other_x], checks_x[:, pivot_x]])
        checks_z = np.hstack([checks_z[:, other_x], checks_z[:, pivot_x]])
        qudit_locs = np.hstack([qudit_locs[other_x], qudit_locs[pivot_x]])

        # row reduce the check matrix for Z-type errors and move its pivots to the back
        checks_z, pivot_z, other_z = row_reduce(checks_z)
        checks_x = np.hstack([checks_x[:, other_z], checks_x[:, pivot_z]])
        checks_z = np.hstack([checks_z[:, other_z], checks_z[:, pivot_z]])
        qudit_locs = np.hstack([qudit_locs[other_z], qudit_locs[pivot_z]])

        # run some sanity checks
        assert pivot_z[-1] < num_qudits - len(pivot_x)
        assert dimension + len(pivot_x) + len(pivot_z) == num_qudits

        # get the support of the check matrices on non-pivot qudits
        non_pivot_x = checks_x[: len(pivot_x), :dimension]
        non_pivot_z = checks_z[: len(pivot_z), :dimension]

        # construct logical X operators
        logicals_x = self.field.Zeros((dimension, num_qudits))
        logicals_x[:, dimension : dimension + len(pivot_x)] = -non_pivot_x.T
        logicals_x[:dimension, :dimension] = identity

        # construct logical Z operators
        logicals_z = self.field.Zeros((dimension, num_qudits))
        logicals_z[:, -len(pivot_z) :] = -non_pivot_z.T
        logicals_z[:dimension, :dimension] = identity

        # move qudits back to their original locations
        permutation = np.argsort(qudit_locs)
        logicals_x = logicals_x[:, permutation]
        logicals_z = logicals_z[:, permutation]

        self._logical_ops = self.field(np.stack([logicals_x, logicals_z]))
        return self._logical_ops

    def get_random_logical_op(
        self, pauli: Literal[Pauli.X, Pauli.Z], *, ensure_nontrivial: bool = False
    ) -> galois.FieldArray:
        """Return a random logical operator of a given type.

        A random logical operator may be trivial, which is to say that it may be equal to the
        identity modulo stabilizers.  If `ensure_nontrivial is True`, ensure that the logical
        operator we return is nontrivial.
        """
        assert pauli == Pauli.X or pauli == Pauli.Z
        if not ensure_nontrivial:
            return (self.code_z if pauli == Pauli.X else self.code_x).get_random_word()

        # generate random logical ops until we find ones with a nontrivial commutation relation
        noncommuting_ops_found = False
        while not noncommuting_ops_found:
            op_a = self.get_random_logical_op(pauli, ensure_nontrivial=False)
            op_b = self.get_random_logical_op(pauli, ensure_nontrivial=False)
            noncommuting_ops_found = bool(np.any(op_a @ op_b))

        return op_a

    def minimize_logical_op(
        self, pauli: Literal[Pauli.X, Pauli.Z], logical_index: int, **decoder_args: object
    ) -> None:
        """Minimize the weight of a logical operator.

        A minimum-weight logical operator is found by enforcing that it has a trivial syndrome, and
        that it commutes with all logical operators except its dual.  This is essentially the same
        method as that used in CSSCode.get_one_distance_bound.
        """
        assert pauli == Pauli.X or pauli == Pauli.Z
        assert 0 <= logical_index < self.dimension

        # effective check matrix = syndromes and other logical operators
        code = self.code_z if pauli == Pauli.X else self.code_x
        all_dual_ops = self.get_logical_ops()[(~pauli).index]
        effective_check_matrix = np.vstack([code.matrix, all_dual_ops]).view(np.ndarray)
        dual_op_index = code.num_checks + logical_index

        # enforce that the new logical operator commutes with everything except its dual
        effective_syndrome = np.zeros((code.num_checks + self.dimension), dtype=int)
        effective_syndrome[dual_op_index] = 1
        _fix_decoder_args_for_nonbinary_fields(decoder_args, self.field, bound_index=dual_op_index)

        logical_op_found = False
        while not logical_op_found:
            candidate_logical_op = qldpc.decoder.decode(
                effective_check_matrix, effective_syndrome, **decoder_args
            )
            actual_syndrome = effective_check_matrix @ candidate_logical_op % self.field.order
            logical_op_found = np.array_equal(actual_syndrome, effective_syndrome)

        assert self._logical_ops is not None
        self._logical_ops[pauli.index, logical_index] = candidate_logical_op


################################################################################
# bicycle and quasi-cyclic codes


# TODO: add special/simpler cases of code distance calculations and bounds, if and where available


class GBCode(CSSCode):
    """Generalized bicycle (GB) code.

    A GBCode code is built out of two square matrices A and B, which are combined as
    - matrix_x = [A, B.T], and
    - matrix_z = [B, A.T],
    to form the parity check matrices of a CSSCode.  As long as A and B.T commute, the parity check
    matrices matrix_x and matrix_z satisfy the requirements of a CSSCode by construction.

    References:
    - https://arxiv.org/abs/2012.04068
    """

    def __init__(
        self,
        matrix_a: npt.NDArray[np.int_] | Sequence[Sequence[int]],
        matrix_b: npt.NDArray[np.int_] | Sequence[Sequence[int]] | None = None,
        field: int | None = None,
        *,
        conjugate: slice | Sequence[int] = (),
    ) -> None:
        """Construct a generalized bicycle code."""
        if matrix_b is None:
            matrix_b = matrix_a  # pragma: no cover
        matrix_a = np.array(matrix_a)
        matrix_b = np.array(matrix_b)
        if not np.array_equal(matrix_a @ matrix_b.T, matrix_b.T @ matrix_a):
            raise ValueError("The matrices provided for this GBCode are incompatible")
        matrix_x = np.block([matrix_a, matrix_b.T])
        matrix_z = np.block([matrix_b, matrix_a.T])
        CSSCode.__init__(self, matrix_x, matrix_z, field, conjugate=conjugate, skip_validation=True)


class QCCode(GBCode):
    """Quasi-cyclic (QC) code.

    Inspired by arXiv:2308.07915.

    A quasi-cyclic code is a CSS code with subcode parity check matrices
    - matrix_x = [A, B.T], and
    - matrix_z = [B, A.T],
    where A and B are block matrices identified with elements of a multivariate polynomial ring.
    Specifically, we can expand (say) A = sum_{i,j} A_{ij} x_i^j, where A_{ij} are coefficients
    and each x_i is the generator of a cyclic group of order R_i.

    We (tentatively) restrict the coefficients A_{ij} to be in {0, 1}.

    A quasi-cyclic code is defined by...
    [1] sequence (R_0, R_1, ...) of cyclic group orders (one per variable, x_i), and
    [2] a list of nonzero terms in A and B, with the term x_i^j identified by the tuple (i, j).
    The polynomial A = x + y^3 + z^2, for example, is identified by [(0, 1), (1, 3), (2, 2)].
    """

    def __init__(
        self,
        dims: Sequence[int],
        terms_a: Collection[tuple[Hashable, int]],
        terms_b: Collection[tuple[Hashable, int]] | None = None,
        field: int | None = None,
        *,
        conjugate: slice | Sequence[int] = (),
    ) -> None:
        """Construct a quasi-cyclic code."""
        if field and field != 2:
            raise ValueError("Non-boolean (field > 2) quasi-cyclic codes are not supported")

        if terms_b is None:
            terms_b = terms_a  # pragma: no cover

        # identify the symbols used to denote cyclic group generators
        symbols = tuple({symbol for symbol, _ in list(terms_a) + list(terms_b)})
        if len(symbols) != len(dims):
            raise ValueError(
                f"Number of cyclic group orders, {dims}, does not match the number of generator"
                f" symbols, {symbols}"
            )

        # identify the base cyclic groups, their product, and the generators
        groups = [abstract.CyclicGroup(dim) for dim in dims]
        group = abstract.Group.product(*groups)
        generators = group.generators

        # build defining matrices of a generalized bicycle code
        members_a = [generators[symbols.index(ss)] ** pp for ss, pp in terms_a]
        members_b = [generators[symbols.index(ss)] ** pp for ss, pp in terms_b]
        matrix_a = abstract.Element(group, *members_a).lift()
        matrix_b = abstract.Element(group, *members_b).lift()
        GBCode.__init__(self, matrix_a, matrix_b, field, conjugate=conjugate)


################################################################################
# hypergraph and lifted product codes


class HGPCode(CSSCode):
    """Hypergraph product (HGP) code.

    A hypergraph product code AB is constructed from two classical codes, A and B.

    Consider the following:
    - Code A has 3 data and 2 check bits.
    - Code B has 4 data and 3 check bits.
    We represent data bits/qudits by circles (○) and check bits/qudits by squares (□).

    Denode the Tanner graph of code C by G_C.  The nodes of G_AB can be arranged into a matrix.  The
    rows of this matrix are labeled by nodes of G_A, and columns by nodes of G_B.  The matrix of
    nodes in G_AB can thus be organized into four sectors:

    ――――――――――――――――――――――――――――――――――
      | ○ ○ ○ ○ | □ □ □ ← nodes of G_B
    ――+―――――――――+――――――
    ○ | ○ ○ ○ ○ | □ □ □
    ○ | ○ ○ ○ ○ | □ □ □
    ○ | ○ ○ ○ ○ | □ □ □
    ――+―――――――――+――――――
    □ | □ □ □ □ | ○ ○ ○
    □ | □ □ □ □ | ○ ○ ○
    ↑ nodes of G_A
    ――――――――――――――――――――――――――――――――――

    We identify each sector by two bits.
    In the example above:
    - sector (0, 0) has 3×4=12 data qudits
    - sector (0, 1) has 3×3=9 check qudits
    - sector (1, 0) has 2×4=8 check qudits
    - sector (1, 1) has 2×3=6 data qudits

    Edges in G_AB are inherited across rows/columns from G_A and G_B.  For example, if rows r_1 and
    r_2 share an edge in G_A, then the same is true in every column of G_AB.

    By default, the check qudits in sectors (0, 1) of G_AB measure Z-type operators.  Likewise with
    sector (1, 0) and X-type operators.  If a HGP is constructed with `conjugate==True`, then the
    types of operators addressing the nodes in sector (1, 1) are switched.

    This class contains two equivalent constructions of an HGPCode:
    - A construction based on Tanner graphs (as discussed above).
    - A construction based on check matrices, taken from arXiv:2202.01702.
    The latter construction is less intuitive, but more efficient.

    References:
    - https://errorcorrectionzoo.org/c/hypergraph_product
    - https://arxiv.org/abs/2202.01702
    - https://www.youtube.com/watch?v=iehMcUr2saM
    - https://arxiv.org/abs/0903.0566
    - https://arxiv.org/abs/1202.0928
    """

    sector_size: npt.NDArray[np.int_]

    def __init__(
        self,
        code_a: ClassicalCode | npt.NDArray[np.int_] | Sequence[Sequence[int]],
        code_b: ClassicalCode | npt.NDArray[np.int_] | Sequence[Sequence[int]] | None = None,
        field: int | None = None,
        *,
        conjugate: bool = False,
    ) -> None:
        """Hypergraph product of two classical codes, as in arXiv:2202.01702.

        The parity check matrices of the hypergraph product code are:

        matrix_x = [H1 ⊗ In2, -Im1 ⊗ H2.T]
        matrix_z = [In1 ⊗ H2,  H1.T ⊗ Im2]

        Here (H1, H2) == (matrix_a, matrix_b), and I[m/n][1/2] are identity matrices,
        with (m1, n1) = H1.shape and (m2, n2) = H2.shape.
        """
        if code_b is None:
            code_b = code_a
        code_a = ClassicalCode(code_a, field)
        code_b = ClassicalCode(code_b, field)
        field = code_a.field.order

        # identify the number of qudits in each sector
        self.sector_size = np.outer(
            [code_a.num_bits, code_a.num_checks],
            [code_b.num_bits, code_b.num_checks],
        )
        qudits_to_conjugate = slice(self.sector_size[0, 0], None) if conjugate else None

        # construct the nontrivial blocks of the parity check matrices
        matrix_a = code_a.matrix
        matrix_b = code_b.matrix
        mat_H1_In2 = np.kron(matrix_a, np.eye(matrix_b.shape[1], dtype=int))
        mat_In1_H2 = np.kron(np.eye(matrix_a.shape[1], dtype=int), matrix_b)
        mat_H1_Im2_T = np.kron(matrix_a.T, np.eye(matrix_b.shape[0], dtype=int))
        mat_Im1_H2_T = np.kron(np.eye(matrix_a.shape[0], dtype=int), matrix_b.T)

        # construct the parity check matrices
        matrix_x = np.block([mat_H1_In2, -mat_Im1_H2_T])
        matrix_z = np.block([mat_In1_H2, mat_H1_Im2_T])
        CSSCode.__init__(
            self, matrix_x, matrix_z, field, conjugate=qudits_to_conjugate, skip_validation=True
        )

    @classmethod
    def get_graph_product(
        cls, graph_a: nx.DiGraph, graph_b: nx.DiGraph, *, conjugate: bool = False
    ) -> nx.DiGraph:
        """Hypergraph product of two Tanner graphs."""

        # start with a cartesian products of the input graphs
        graph_product = nx.cartesian_product(graph_a, graph_b)

        # fix edge orientation, and tag each edge with a QuditOperator
        graph = nx.DiGraph()
        for node_fst, node_snd, data in graph_product.edges(data=True):
            # determine which node is a check node vs. a qudit node
            if node_fst[0].is_data == node_fst[1].is_data:
                # the first node is in the (0, 0) or (1, 1) sector --> a data node
                node_qudit, node_check = node_fst, node_snd
            else:
                # the first node is in the (0, 1) or (1, 0) sector --> a check node
                node_check, node_qudit = node_fst, node_snd
            graph.add_edge(node_check, node_qudit)

            # by default, this edge is Z-type iff the check qudit is in the (0, 1) sector
            op = QuditOperator((0, data.get("val", 1)))
            if node_check[0].is_data:
                # make this a X-type operator
                op = ~op

            # special treatment of qudits in the (1, 1) sector
            if not node_qudit[0].is_data:
                # account for the minus sign in the X-type subcode
                if not node_check[0].is_data:
                    op = -op
                # flip X <--> Z operators for the conjugated code
                if conjugate:
                    op = ~op

            graph[node_check][node_qudit][QuditOperator] = op

        # relabel nodes, from (node_a, node_b) --> node_combined
        node_map = HGPCode.get_product_node_map(graph_a.nodes, graph_b.nodes)
        graph = nx.relabel_nodes(graph, node_map)

        # remember order of the field, and use Pauli operators if appropriate
        if hasattr(graph_a, "order"):
            graph.order = graph_a.order
            if graph.order == 2:
                for _, __, data in graph.edges(data=True):
                    data[Pauli] = Pauli(data[QuditOperator].value)
                    del data[QuditOperator]

        return graph

    @classmethod
    def get_product_node_map(
        cls, nodes_a: Collection[Node], nodes_b: Collection[Node]
    ) -> dict[tuple[Node, Node], Node]:
        """Map (dictionary) that re-labels nodes in the hypergraph product of two codes."""
        index_qudit = 0
        index_check = 0
        node_map = {}
        for node_a, node_b in itertools.product(sorted(nodes_a), sorted(nodes_b)):
            if node_a.is_data == node_b.is_data:
                # this is a data qudit in sector (0, 0) or (1, 1)
                node = Node(index=index_qudit, is_data=True)
                index_qudit += 1
            else:
                # this is a check qudit in sector (0, 1) or (1, 0)
                node = Node(index=index_check, is_data=False)
                index_check += 1
            node_map[node_a, node_b] = node
        return node_map


class LPCode(CSSCode):
    """Lifted product (LP) code.

    A lifted product code is essentially the same as a hypergraph product code, except that the
    parity check matrices are "protographs", or matrices whose entries are members of a group
    algebra over the field {0, 1}.  Each of these entries can be "lifted" to a representation as
    orthogonal matrices over a finite field, in which case the protograph is interpreted as a block
    matrix; this is called "lifting" the protograph.

    Notes:
    - A lifted product code with protographs of size 1×1 is a generalized bicycle code.

    References:
    - https://errorcorrectionzoo.org/c/lifted_product
    - https://arxiv.org/abs/2202.01702
    - https://arxiv.org/abs/2012.04068
    """

    def __init__(
        self,
        protograph_a: abstract.Protograph | npt.NDArray[np.object_] | Sequence[Sequence[object]],
        protograph_b: (
            abstract.Protograph | npt.NDArray[np.object_] | Sequence[Sequence[object]] | None
        ) = None,
        *,
        conjugate: bool = False,
    ) -> None:
        """Same hypergraph product as in the HGPCode, but with protographs.

        There is one crucial subtlety when computing the hypergraph product of protographs.  When
        taking the transpose of a protograph, P --> P.T, we also need to transpose the individual
        (algebra-valued) entries of the protograph.  That is,

        P = ⌈ a, b ⌉  ==>  P.T = ⌈ a.T, c.T ⌉
            ⌊ c, d ⌋             ⌊ b.T, d.T ⌋.

        If we simply take the hypergraph product of two protograph matrices directly, numpy will not
        know to take the transpose of matrix entries when taking the transpose of a matrix.  For
        this reason, we need to take the transpose of a protograph "manually" when using it for the
        hypergraph product.
        """
        if protograph_b is None:
            protograph_b = protograph_a
        protograph_a = abstract.Protograph(protograph_a)
        protograph_b = abstract.Protograph(protograph_b)
        field = protograph_a.field.order

        # identify the number of qudits in each sector
        self.sector_size = protograph_a.group.lift_dim * np.outer(
            protograph_a.shape[::-1],
            protograph_b.shape[::-1],
        )
        qudits_to_conjugate = slice(self.sector_size[0, 0], None) if conjugate else None

        # identify sub-matrices and their transposes
        matrix_a = protograph_a.matrix
        matrix_b = protograph_b.matrix
        matrix_a_T = protograph_a.T.matrix
        matrix_b_T = protograph_b.T.matrix

        # construct the nontrivial blocks in the matrix
        mat_H1_In2 = np.kron(matrix_a, np.eye(matrix_b.shape[1], dtype=int))
        mat_In1_H2 = np.kron(np.eye(matrix_a.shape[1], dtype=int), matrix_b)
        mat_H1_Im2_T = np.kron(matrix_a_T, np.eye(matrix_b.shape[0], dtype=int))
        mat_Im1_H2_T = np.kron(np.eye(matrix_a.shape[0], dtype=int), matrix_b_T)

        # construct the parity check matrices
        matrix_x = abstract.Protograph(np.block([mat_H1_In2, -mat_Im1_H2_T])).lift()
        matrix_z = abstract.Protograph(np.block([mat_In1_H2, mat_H1_Im2_T])).lift()
        CSSCode.__init__(
            self, matrix_x, matrix_z, field, conjugate=qudits_to_conjugate, skip_validation=True
        )


################################################################################
# classical and quantum Tanner codes


class TannerCode(ClassicalCode):
    """Classical Tanner code, as described in DOI:10.1109/TIT.1981.1056404.

    A Tanner code T(G,C) is constructed from:
    [1] A bipartite "half-regular" graph G.  That is, a graph...
        ... with two sets of nodes, V and W.
        ... in which all nodes in W have degree n.
    [2] A classical code C on n bits.

    For convenience, we make G directed, with edges directed from V to W.  The node sets V and W can
    then be identified, respectively, by the sources and sinks of G.

    The Tanner code T(G,C) is defined on |W| bits.  A |W|-bit string x is a code word of T(G,C) iff,
    for every node v in V, the bits of x incident to v are a code word of C.

    This construction requires an ordering the edges E(v) adjacent to each vertex v.  This class
    sorts E(v) by the value of the "sort" attribute attached to each edge.  If there is no "sort"
    attribute, its value is treated as corresponding neighbor of v.

    Notes:
    - If the subcode C has m checks, its parity matrix has shape (m,n).
    - The code T(G,C) has |W| bits and |V|m checks.
    """

    subgraph: nx.DiGraph
    subcode: ClassicalCode

    def __init__(self, subgraph: nx.DiGraph, subcode: ClassicalCode) -> None:
        """Construct a classical Tanner code."""
        self.subgraph = subgraph
        self.subcode = subcode
        sources = [node for node in subgraph if subgraph.in_degree(node) == 0]
        sinks = [node for node in subgraph if subgraph.out_degree(node) == 0]
        sink_indices = {sink: idx for idx, sink in enumerate(sorted(sinks))}

        num_bits = len(sinks)
        num_checks = len(sources) * subcode.num_checks
        matrix = np.zeros((num_checks, num_bits), dtype=int)
        for idx, source in enumerate(sorted(sources)):
            checks = range(subcode.num_checks * idx, subcode.num_checks * (idx + 1))
            bits = [sink_indices[sink] for sink in self._get_sorted_neighbors(source)]
            matrix[np.ix_(checks, bits)] = subcode.matrix
        ClassicalCode.__init__(self, matrix, subcode.field.order)

    def _get_sorted_neighbors(self, node: object) -> Sequence[object]:
        """Sorted neighbors of the given node."""
        return sorted(
            self.subgraph.neighbors(node),
            key=lambda neighbor: self.subgraph[node][neighbor].get("sort", neighbor),
        )


class QTCode(CSSCode):
    """Quantum Tanner code: a CSS code for qudits defined on the faces of a Cayley complex

    Altogether, a quantum Tanner code is defined by:
    - two symmetric (self-inverse) subsets A and B of a group G, and
    - two classical codes C_A and C_B, respectively with block lengths |A| and |B|.

    The X-type parity checks of a quantum Tanner code are the checks of a classical Tanner code
    whose generating graph is the subgraph_0 of the Cayley complex (A,B).  The subcode of this
    classical Tanner code is ~(C_A ⊗ C_B), where ~C is the dual code to C.

    The Z-type parity checks are similarly defined with subgraph_1 and subcode ~(~C_A ⊗ ~C_B).

    Notes:
    - "Good" quantum Tanner code: projective special linear group and random classical codes.

    References:
    - https://errorcorrectionzoo.org/c/quantum_tanner
    - https://arxiv.org/abs/2206.07571
    - https://arxiv.org/abs/2202.13641
    """

    complex: CayleyComplex

    def __init__(
        self,
        subset_a: Collection[abstract.GroupMember],
        subset_b: Collection[abstract.GroupMember],
        code_a: ClassicalCode | npt.NDArray[np.int_] | Sequence[Sequence[int]],
        code_b: ClassicalCode | npt.NDArray[np.int_] | Sequence[Sequence[int]] | None = None,
        field: int | None = None,
        *,
<<<<<<< HEAD
        bipartite: bool | None = False,
=======
        bipartite: bool = False,
>>>>>>> 0d0cc884
        conjugate: slice | Sequence[int] | None = (),
    ) -> None:
        """Construct a quantum Tanner code."""
        if code_b is None:
            code_b = code_a
        code_a = ClassicalCode(code_a, field)
        code_b = ClassicalCode(code_b, field)
        if field is None and code_a.field is not code_b.field:
            raise ValueError("The sub-codes provided for this QTCode are over different fields")

        self.complex = CayleyComplex(subset_a, subset_b, bipartite=bipartite)
        assert code_a.num_bits == len(self.complex.subset_a)
        assert code_b.num_bits == len(self.complex.subset_b)

        subgraph_x, subgraph_z = self.complex.subgraphs()
        subcode_x = ~ClassicalCode.tensor_product(code_a, code_b)
        subcode_z = ~ClassicalCode.tensor_product(~code_a, ~code_b)
        code_x = TannerCode(subgraph_x, subcode_x)
        code_z = TannerCode(subgraph_z, subcode_z)
        CSSCode.__init__(self, code_x, code_z, field, conjugate=conjugate, skip_validation=True)<|MERGE_RESOLUTION|>--- conflicted
+++ resolved
@@ -1391,11 +1391,7 @@
         code_b: ClassicalCode | npt.NDArray[np.int_] | Sequence[Sequence[int]] | None = None,
         field: int | None = None,
         *,
-<<<<<<< HEAD
-        bipartite: bool | None = False,
-=======
         bipartite: bool = False,
->>>>>>> 0d0cc884
         conjugate: slice | Sequence[int] | None = (),
     ) -> None:
         """Construct a quantum Tanner code."""
