--- conflicted
+++ resolved
@@ -12,11 +12,6 @@
 
 cdef extern from *:
     """
-<<<<<<< HEAD
-    #define NPY_NO_DEPRECATED_API NPY_1_7_API_VERSION
-
-=======
->>>>>>> 8300dc1b
     #include <stdint.h>
 
     #if defined(__GNUC__) || defined(__clang__)
