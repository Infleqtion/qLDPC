--- conflicted
+++ resolved
@@ -889,26 +889,6 @@
 
     def __init__(
         self,
-<<<<<<< HEAD
-        code_a: ClassicalCode | npt.NDArray[np.int_] | Sequence[Sequence[int]],
-        code_b: ClassicalCode | npt.NDArray[np.int_] | Sequence[Sequence[int]] | None = None,
-        field: int | None = None,
-    ) -> None:
-        """Subsystem hypergraph product of two classical codes, as in arXiv:2002.06257."""
-        if code_b is None:
-            code_b = code_a
-        code_a = ClassicalCode(code_a, field)
-        code_b = ClassicalCode(code_b, field)
-        code_field = code_a.field
-
-        matrix_x = np.kron(code_a.matrix, code_field.Identity(len(code_b)))
-        matrix_z = np.kron(code_field.Identity(len(code_a)), code_b.matrix)
-
-        CSSCode.__init__(self, matrix_x, matrix_z, field, is_subsystem_code=True)
-
-        stab_ops_x = np.kron(code_a.matrix, code_b.generator)
-        stab_ops_z = np.kron(-code_a.generator, code_b.matrix)
-=======
         code_x: ClassicalCode | npt.NDArray[np.int_] | Sequence[Sequence[int]],
         code_z: ClassicalCode | npt.NDArray[np.int_] | Sequence[Sequence[int]] | None = None,
         field: int | None = None,
@@ -926,32 +906,20 @@
 
         stab_ops_x = np.kron(code_x.matrix, code_z.generator)
         stab_ops_z = np.kron(-code_x.generator, code_z.matrix)
->>>>>>> 64aeaccc
         self._stabilizer_ops = code_field(scipy.linalg.block_diag(stab_ops_x, stab_ops_z))
 
     @staticmethod
     def get_logical_generators(
-<<<<<<< HEAD
-        code_a: ClassicalCode, code_b: ClassicalCode
-=======
         code_x: ClassicalCode, code_z: ClassicalCode
->>>>>>> 64aeaccc
     ) -> tuple[npt.NDArray[np.int_], npt.NDArray[np.int_]]:
         """Generating sets for the logical operators of a hypergraph product code.
 
         Taken from Eqs. (28) and (29) of arXiv:2002.06257v1.
         """
-<<<<<<< HEAD
-        assert code_a.field is code_b.field
-        code_field = code_a.field
-        gen_ops_x = np.kron(code_field.Identity(len(code_a)), code_b.generator)
-        gen_ops_z = np.kron(code_a.generator, code_field.Identity(len(code_b)))
-=======
         assert code_x.field is code_z.field
         code_field = code_x.field
         gen_ops_x = np.kron(code_field.Identity(len(code_x)), code_z.generator)
         gen_ops_z = np.kron(code_x.generator, code_field.Identity(len(code_z)))
->>>>>>> 64aeaccc
         return code_field(gen_ops_x), code_field(gen_ops_z)
 
 
@@ -1507,7 +1475,6 @@
     """
 
     def __init__(self, rows: int, cols: int | None = None, field: int | None = None) -> None:
-<<<<<<< HEAD
         cols = cols or rows
         self._exact_distance_x = cols
         self._exact_distance_z = rows
@@ -1532,27 +1499,17 @@
 
 class SHYPSCode(CSSCode):
     """Construct SHYPS (subsystem hypergraph product code)
-    
-    
+
+
     Introduced in https://arxiv.org/pdf/2502.07150
-    
+
     """
-    def __init__(self,
-                dimension:int,
-                dimension2:int | None = None,
-                field: int = 2
-                   ) -> None:
-        
-
-        code_a = SimplexCodes(dimension)
+
+    def __init__(self, dimension: int, dimension2: int | None = None) -> None:
+        code_x = SimplexCodes(dimension)
         if dimension2 is not None:
-            code_b = SimplexCodes(dimension2)
+            code_z = SimplexCodes(dimension2)
         else:
-            code_b = code_a
-        
-        SHPCode.__init__(code_a, code_b)
-=======
-        code_x = RepetitionCode(rows, field)
-        code_z = RepetitionCode(cols or rows, field)
-        SHPCode.__init__(self, code_x, code_z, field)
->>>>>>> 64aeaccc
+            code_z = code_x
+
+        SHPCode.__init__(code_x, code_z)