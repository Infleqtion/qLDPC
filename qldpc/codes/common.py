"""General error-correcting code classes and methods

Copyright 2023 The qLDPC Authors and Infleqtion Inc.

Licensed under the Apache License, Version 2.0 (the "License");
you may not use this file except in compliance with the License.
You may obtain a copy of the License at

    http://www.apache.org/licenses/LICENSE-2.0

Unless required by applicable law or agreed to in writing, software
distributed under the License is distributed on an "AS IS" BASIS,
WITHOUT WARRANTIES OR CONDITIONS OF ANY KIND, either express or implied.
See the License for the specific language governing permissions and
limitations under the License.
"""

from __future__ import annotations

import abc
import functools
import itertools
import random
import warnings
from collections.abc import Callable, Mapping, Sequence
from typing import Any, Iterator, Literal, cast

import galois
import networkx as nx
import numpy as np
import numpy.typing as npt
import scipy.linalg
import scipy.special
import stim

from qldpc import abstract, decoders, external
from qldpc.abstract import DEFAULT_FIELD_ORDER
from qldpc.objects import (
    PAULIS_XZ,
    Node,
    Pauli,
    PauliXZ,
    QuditOperator,
    op_to_string,
    symplectic_conjugate,
)

from ._distance import get_distance_classical, get_distance_quantum


def get_scrambled_seed(seed: int) -> int:
    """Scramble a seed, allowing us to safely increment seeds in repeat-until-success protocols."""
    state = np.random.get_state()
    np.random.seed(seed)
    new_seed = np.random.randint(np.iinfo(np.int32).max + 1)
    np.random.set_state(state)
    return new_seed


def get_random_array(
    field: type[galois.FieldArray],
    shape: int | tuple[int, ...],
    *,
    satisfy: Callable[[galois.FieldArray], bool | np.bool_] = lambda _: True,
    seed: int | None = None,
) -> galois.FieldArray:
    """Get a random array over a given finite field with a given shape.

    If passed a condition that the array must satisfy, re-sample until the condition is met.
    """
    seed = get_scrambled_seed(seed) if seed is not None else None
    while not satisfy(array := field.Random(shape, seed=seed)):
        seed = seed + 1 if seed is not None else None  # pragma: no cover
    return array


################################################################################
# template error-correcting code class


class AbstractCode(abc.ABC):
    """Template class for error-correcting codes."""

    _field: type[galois.FieldArray]

    def __init__(
        self,
        matrix: AbstractCode | npt.NDArray[np.int_] | Sequence[Sequence[int]],
        field: int | None = None,
    ) -> None:
        """Construct a code from a parity check matrix over a finite field.

        The base field is taken to be F_2 by default.
        """
        # TODO: rewrite docstring
        self._matrix: galois.FieldArray
        if isinstance(matrix, AbstractCode):
            self._field = matrix.field
            self._matrix = matrix.matrix
        elif isinstance(matrix, galois.FieldArray):
            self._field = type(matrix)
            self._matrix = matrix
        else:
            self._field = galois.GF(field or DEFAULT_FIELD_ORDER)
            self._matrix = self._field(matrix)

        if field is not None and field != self._field.order:
            raise ValueError(
                f"Field argument {field} is inconsistent with the given code, which is defined"
                f" over F_{self.field.order}"
            )

    @property
    def name(self) -> str:
        """The name of this code."""
        return getattr(self, "_name", type(self).__name__)

    @property
    def field(self) -> type[galois.FieldArray]:
        """Base field over which this code is defined."""
        return self._field

    @property
    def field_name(self) -> str:
        """The name of the base field of this code."""
        characteristic = self.field.characteristic
        degree = self.field.degree
        order = str(characteristic) + (f"^{degree}" if degree > 1 else "")
        return f"GF({order})"

    @abc.abstractmethod
    def __eq__(self, other: object) -> bool:
        """Equality test between two code instances."""

    @abc.abstractmethod
    def __str__(self) -> str:
        """Human-readable representation of this code."""

    @property
    def matrix(self) -> galois.FieldArray:
        """Parity check matrix of this code."""
        # TODO: move method to ClassicalCode
        return self._matrix

    @abc.abstractmethod
    def __len__(self) -> int:
        """The block length of this code."""

    @property
    def num_checks(self) -> int:
        """Number of parity checks in this code."""
        # TODO: make this method work differently for quantum codes
        return self.matrix.shape[0]

    @functools.cached_property
    def rank(self) -> int:
        """Rank of this code's parity check matrix.

        Equivalently, the number of linearly independent parity checks in this code.
        """
        # TODO: rename this method?  change how it behaves?
        matrix_rref = self.matrix.row_reduce()
        nonzero_rows = np.any(matrix_rref, axis=1)
        return np.count_nonzero(nonzero_rows)

    @property
    def dimension(self) -> int:
        """The number of logical (qu)dits encoded by this code."""
        # TODO: change how this method works
        return len(self) - self.rank

    @functools.cached_property
    def graph(self) -> nx.DiGraph:
        """Tanner graph of this code."""
        return self.matrix_to_graph(self.matrix)

    @staticmethod
    @abc.abstractmethod
    def matrix_to_graph(matrix: npt.NDArray[np.int_] | Sequence[Sequence[int]]) -> nx.DiGraph:
        """Convert a parity check matrix into a Tanner graph."""

    @staticmethod
    @abc.abstractmethod
    def graph_to_matrix(graph: nx.DiGraph) -> galois.FieldArray:
        """Convert a Tanner graph into a parity check matrix."""


################################################################################
# classical codes


class ClassicalCode(AbstractCode):
    """Classical linear error-correcting code over a finite field F_q.

    A classical binary code C = {x} is a set of vectors x (with entries in F_q) called code words.
    We consider only linear codes, for which any linear combination of code words is also code word.

    Operationally, we define a classical code by a parity check matrix H with dimensions
    (num_checks, num_bits).  Each row of H represents a linear constraint (a "check") that code
    words must satisfy.  A vector x is a code word iff H @ x = 0.
    """

    _matrix: galois.FieldArray
    _exact_distance: int | float | None = None

    def __eq__(self, other: object) -> bool:
        """Equality test between two code instances."""
        return (
            isinstance(other, ClassicalCode)
            and self.field is other.field
            and np.array_equal(self.matrix, other.matrix)
        )

    def __str__(self) -> str:
        """Human-readable representation of this code."""
        text = ""
        if self.field.order == 2:
            text += f"{self.name} on {len(self)} bits"
        else:
            text += f"{self.name} on {len(self)} symbols over {self.field_name}"
        text += f", with parity check matrix\n{self.matrix}"
        return text

    def __contains__(
        self, words: npt.NDArray[np.int_] | Sequence[int] | Sequence[Sequence[int]]
    ) -> bool:
        """Does this code contain the given word(s)?"""
        return not np.any(self.matrix @ self.field(words).T)

    def canonicalized(self) -> ClassicalCode:
        """The same code with its parity matrix in reduced row echelon form."""
        rows = [row for row in self.matrix.row_reduce() if np.any(row)]
        return ClassicalCode(rows, self.field.order)

    @staticmethod
    def equiv(code_a: ClassicalCode, code_b: ClassicalCode) -> bool:
        """Are two classical codes equivalent?  That is, do they have the same code words?"""
        return code_a.field is code_b.field and np.array_equal(
            code_a.canonicalized().matrix, code_b.canonicalized().matrix
        )

    @staticmethod
    def matrix_to_graph(matrix: npt.NDArray[np.int_] | Sequence[Sequence[int]]) -> nx.DiGraph:
        """Convert a parity check matrix into a Tanner graph.

        The Tanner graph is a bipartite graph with (num_checks, num_bits) vertices, respectively
        identified with the checks and bits of the code.  The check vertex c and the bit vertex b
        share an edge iff c addresses b; that is, edge (c, b) is in the graph iff H[c, b] != 0.
        """
        graph = nx.DiGraph()
        for row, col in zip(*np.nonzero(matrix)):
            node_c = Node(index=int(row), is_data=False)
            node_d = Node(index=int(col), is_data=True)
            graph.add_edge(node_c, node_d, val=matrix[row][col])
        if isinstance(matrix, galois.FieldArray):
            graph.order = type(matrix).order
        return graph

    @staticmethod
    def graph_to_matrix(graph: nx.DiGraph) -> galois.FieldArray:
        """Convert a Tanner graph into a parity check matrix."""
        num_bits = sum(node.is_data for node in graph.nodes())
        num_checks = len(graph.nodes()) - num_bits
        field = getattr(graph, "order", DEFAULT_FIELD_ORDER)
        matrix = galois.GF(field).Zeros((num_checks, num_bits))
        for node_c, node_b, data in graph.edges(data=True):
            matrix[node_c.index, node_b.index] = data.get("val", 1)
        return matrix

    @functools.cached_property
    def generator(self) -> galois.FieldArray:
        """Generator of this code: a matrix whose rows for a basis for code words."""
        return self.matrix.null_space()

    def words(self) -> galois.FieldArray:
        """Code words of this code."""
        vectors = itertools.product(self.field.elements, repeat=self.generator.shape[0])
        return self.field(list(vectors)) @ self.generator

    def iter_words(self, skip_zero: bool = False) -> Iterator[galois.FieldArray]:
        """Iterate over the code words of this code."""
        vectors = itertools.product(self.field.elements, repeat=self.generator.shape[0])
        if skip_zero:
            # skip the all-0 vector
            next(vectors)
        for vector in vectors:
            yield self.field(vector) @ self.generator

    def get_random_word(self, *, seed: int | None = None) -> galois.FieldArray:
        """Random code word: a sum of all generating words with random field coefficients."""
        num_words = self.generator.shape[0]
        return get_random_array(self.field, num_words, seed=seed) @ self.generator

    def dual(self) -> ClassicalCode:
        """Dual to this code.

        The dual code ~C is the set of bitstrings orthogonal to C:
        ~C = { x : x @ y = 0 for all y in C }.
        The parity check matrix of ~C is equal to the generator of C.
        """
        return ClassicalCode(self.generator)

    def __invert__(self) -> ClassicalCode:
        return self.dual()

    @staticmethod
    def tensor_product(code_a: ClassicalCode, code_b: ClassicalCode) -> ClassicalCode:
        """Tensor product C_a ⨂ C_b of two codes C_a and C_b.

        Let G_a and G_b respectively denote the generators C_a and C_b.
        Definition: C_a ⨂ C_b is the code whose generators are G_a ⨂ G_b.

        Observation: G_a ⨂ G_b is the check matrix of ~(C_a ⨂ C_b).
        We therefore construct ~(C_a ⨂ C_b) and return its dual ~~(C_a ⨂ C_b) = C_a ⨂ C_b.
        """
        if code_a.field is not code_b.field:
            raise ValueError("Cannot take tensor product of codes over different fields")
        gen_a: npt.NDArray[np.int_] = code_a.generator
        gen_b: npt.NDArray[np.int_] = code_b.generator
        return ~ClassicalCode(np.kron(gen_a, gen_b))

    def __len__(self) -> int:
        """The block length of this code."""
        return self.matrix.shape[1]

    @property
    def num_bits(self) -> int:
        """Number of data bits in this code."""
        return len(self)

    def get_distance(
        self,
        *,
        bound: int | bool | None = None,
        vector: Sequence[int] | npt.NDArray[np.int_] | None = None,
        **decoder_args: Any,
    ) -> int | float:
        """Compute (or upper bound) the minimum Hamming weight of nontrivial code words.

        If `bound is None`, compute an exact code distance by brute force.  Otherwise, compute
        upper bounds using a randomized algorithm and minimize over `bound` trials.  For a detailed
        explanation, see `get_one_distance_bound`.

        If provided a vector, compute (or bound) the minimum Hamming distance between this vector
        and a code word.

        Additional arguments, if applicable, are passed to a decoder in `get_one_distance_bound`.
        """
        if not bound:
            return self.get_distance_exact(vector=vector)
        return self.get_distance_bound(num_trials=int(bound), vector=vector, **decoder_args)

    def get_distance_exact(
        self, *, vector: Sequence[int] | npt.NDArray[np.int_] | None = None
    ) -> int | float:
        """Compute the minimum weight of nontrivial code words by brute force.

        If passed a vector, compute the minimum Hamming distance between the vector and a code word.
        """
        if (known_distance := self._get_distance_if_known(vector)) is not None:
            return known_distance

        if vector is not None:
            vector = self.field(vector)
            return min(np.count_nonzero(word - vector) for word in self.iter_words())

        # we do not know the exact distance, so compute it
        if self.field.order == 2:
            distance = get_distance_classical(self.generator.view(np.ndarray).astype(np.uint8))
        else:
            warnings.warn(
                "Computing the exact distance of a non-binary code may take a (very) long time"
            )
            distance = min(np.count_nonzero(word) for word in self.iter_words(skip_zero=True))
        self._exact_distance = int(distance)
        return self._exact_distance

    def _get_distance_if_known(
        self, vector: Sequence[int] | npt.NDArray[np.int_] | None
    ) -> int | float | None:
        """Retrieve exact distance, if known.  Otherwise return None."""
        if vector is not None:
            return np.count_nonzero(vector) if self.dimension == 0 else None

        # the distance of dimension-0 codes is undefined
        if self.dimension == 0:
            self._exact_distance = np.nan

        return self._exact_distance

    def get_distance_bound(
        self,
        num_trials: int = 1,
        *,
        cutoff: int | None = None,
        vector: Sequence[int] | npt.NDArray[np.int_] | None = None,
        **decoder_args: Any,
    ) -> int | float:
        """Compute an upper bound on code distance by minimizing many individual upper bounds.

        If passed a cutoff, don't bother trying to find distances less than the cutoff.

        If passed a vector, compute the minimum Hamming distance between the vector and a code word.

        Additional arguments, if applicable, are passed to a decoder in `get_one_distance_bound`.
        """
        if (known_distance := self._get_distance_if_known(vector)) is not None:
            return known_distance

        min_bound = len(self)
        for _ in range(num_trials):
            if cutoff and min_bound <= cutoff:
                break
            new_bound = self.get_one_distance_bound(vector=vector, **decoder_args)
            min_bound = int(min(min_bound, new_bound))
        return min_bound

    def get_one_distance_bound(
        self, *, vector: Sequence[int] | npt.NDArray[np.int_] | None = None, **decoder_args: Any
    ) -> int:
        """Use a randomized algorithm to compute a single upper bound on code distance.

        The code distance is the minimum Hamming distance between two code words, or equivalently
        the minimum Hamming weight of a nonzero code word.  To find a minimal nonzero code word we
        decode a trivial (all-0) syndrome, but enforce that the code word has nonzero overlap with a
        random word, which excludes the all-0 word as a candidate.

        If passed a vector, bound the minimum Hamming distance between the vector and a code word.
        Equivalently, we can interpret the given vector as an error, and find a minimal-weight
        correction from decoding the syndrome induced by this vector.

        Additional arguments, if applicable, are passed to a decoder.
        """
        if vector is not None:
            # find the distance of the given vector from a code word
            correction = decoders.decode(
                self.matrix, self.matrix @ self.field(vector), **decoder_args
            )
            return int(np.count_nonzero(correction))

        # effective syndrome: a trivial "actual" syndrome, and a nonzero overlap with a random word
        effective_syndrome = np.zeros(self.num_checks + 1, dtype=int)
        effective_syndrome[-1] = 1

        valid_candidate_found = False
        while not valid_candidate_found:
            # construct an effective check matrix with a random nonzero word
            random_word = get_random_array(self.field, len(self), satisfy=lambda vec: vec.any())
            effective_check_matrix = np.vstack([self.matrix, random_word])

            # find a low-weight candidate code word
            candidate = decoders.decode(effective_check_matrix, effective_syndrome, **decoder_args)

            # check whether we found a valid candidate
            actual_syndrome = effective_check_matrix @ self.field(candidate)
            valid_candidate_found = np.array_equal(actual_syndrome, effective_syndrome)

        return int(np.count_nonzero(candidate))

    def get_code_params(
        self, *, bound: int | bool | None = None, **decoder_args: Any
    ) -> tuple[int, int, int | float]:
        """Compute the parameters of this code: [n,k,d].

        Here:
        - n is the number of data bits
        - k is the number of encoded ("logical") bits
        - d is the code distance

        If `bound is None`, compute an exact code distance by brute force.  Otherwise, compute an
        upper bound using `bound` trials of a a randomized algorithm.  For a detailed explanation,
        see the `get_one_distance_bound` method.

        Keyword arguments are passed to the calculation of code distance.
        """
        distance = self.get_distance(bound=bound, vector=None, **decoder_args)
        return len(self), self.dimension, distance

    def get_weight(self) -> int:
        """Compute the weight of the largest check."""
        return np.max(np.count_nonzero(self.matrix, axis=1))

    @staticmethod
    def random(
        bits: int, checks: int, field: int | None = None, *, seed: int | None = None
    ) -> ClassicalCode:
        """Construct a random linear code with the given number of bits and checks.

        Reject any code with trivial checks or unchecked bits, identified by an all-zero row or
        column in the code's parity check matrix.
        """
        code_field = galois.GF(field or DEFAULT_FIELD_ORDER)

        def nontrivial(matrix: galois.FieldArray) -> bool:
            """Return True iff all rows and columns are nonzero."""
            return all(row.any() for row in matrix) and all(col.any() for col in matrix.T)

        matrix = get_random_array(code_field, (checks, bits), satisfy=nontrivial, seed=seed)
        return ClassicalCode(matrix)

    @staticmethod
    def from_generator(
        generator: npt.NDArray[np.int_] | Sequence[Sequence[int]], field: int | None = None
    ) -> ClassicalCode:
        """Construct a ClassicalCode from a generator matrix."""
        return ~ClassicalCode(generator, field)

    @staticmethod
    def from_name(name: str) -> ClassicalCode:
        """Named code in the GAP computer algebra system."""
        standardized_name = name.strip().replace(" ", "")  # remove whitespace
        matrix, field = external.codes.get_code(standardized_name)
        code = ClassicalCode(matrix, field)
        setattr(code, "_name", name)
        return code

    def get_automorphism_group(self) -> abstract.Group:
        """Get the automorphism group of this code.

        The auomorphism group of a classical linear code is the group of permutations of bits that
        preserve the code space.
        """
        matrix = self.canonicalized().matrix.view(np.ndarray)
        checks_str = ["[" + ",".join(map(str, line)) + "]" for line in matrix]
        matrix_str = "[" + ",".join(checks_str) + "]"
        code_str = f"CheckMatCode({matrix_str}, GF({self.field.order}))"
        group_str = "AutomorphismGroup" if self.field.order == 2 else "PermutationAutomorphismGroup"
        return abstract.Group.from_name(f"{group_str}({code_str})", field=self.field.order)

    @staticmethod
    def stack(*codes: ClassicalCode) -> ClassicalCode:
        """Stack the given classical codes.

        The stacked code is obtained by having the input codes act on disjoint sets of bits.
        Stacking two codes with parameters [n_1, k_1, d_1] and [n_2, k_2, d_2], for example, results
        in a single code with parameters [n_1 + n_2, k_1 + k_2, min(d_1, d_2)].
        """
        fields = [code.field for code in codes]
        if len(set(fields)) > 1:
            raise ValueError("Cannot stack codes over different fields")
        matrices = [code.matrix for code in codes]
        return ClassicalCode(scipy.linalg.block_diag(*matrices), field=fields[0].order)

    def puncture(self, *bits: int) -> ClassicalCode:
        """Delete the specified bits from a code.

        To delete bits from the code, we remove the corresponding columns from its generator matrix
        (whose rows are code words that form a basis for the code space).
        """
        assert all(0 <= bit < len(self) for bit in bits)
        bits_to_keep = [bit for bit in range(len(self)) if bit not in bits]
        new_generator = self.generator[:, bits_to_keep]
        return ClassicalCode.from_generator(new_generator, self.field.order)

    def shorten(self, *bits: int) -> ClassicalCode:
        """Shorten a code to the words that are zero on the specified bits, and delete those bits.

        To shorten a code on a given bit, we:
        - move the bit to the first position,
        - row-reduce the generator matrix into the form [ identity_matrix, other_stuff ], and
        - delete the first row and column from the generator matrix.
        """
        assert all(0 <= bit < len(self) for bit in bits)
        generator = self.generator
        for bit in sorted(bits, reverse=True):
            generator = np.roll(generator, -bit, axis=1)  # type:ignore[assignment]
            generator = generator.row_reduce()[1:, 1:]
            generator = np.roll(generator, bit, axis=1)  # type:ignore[assignment]
        return ClassicalCode.from_generator(generator)

    def get_logical_error_rate_func(
        self, num_samples: int, max_error_rate: float = 0.3, **decoder_args: Any
    ) -> Callable[[float | Sequence[float]], tuple[float, float]]:
        """Construct a function from physical --> logical error rate in a code capacity model.

        In addition to the logical error rate, the constructed function returns an uncertainty
        (standard error) in that logical error rate.

        The physical error rate provided to the constructed function is the probability with which
        each bit experiences a bit-flip error.  The constructed function will throw an error if
        given a physical error rate larger than max_error_rate.

        The logical error rate returned by the constructed function the probability with which a
        code error (obtained by sampling independent errors on all bits) is decoded incorrectly.

        The basic idea in this method is to first think of the decoding fidelity F(p) = 1 -
        logical_error_rate(p) as a function of the physical error rate p, and decompose
            F(p) = sum_k q_k(p) F_k,
        where q_k(p) = (n choose k) p**k (1-p)**(n-k) is the probability of a weight-k error (here n
        is total number of bits in the code), and F_k is the probability with which a weight-k error
        is corrected by the decoder.  Importantly, F_k is independent of p.  We therefore use our
        sample budget to compute estimates of F_k (according to some allocation of samples to each
        weight k, which depends on the max_error_rate), and then recycle the values of F_k to
        compute each F(p).

        There is one more minor trick, which is that we can use the fact that F_k = 1 to simplify
            F(p) = q_0(p) + sum_(k>0) q_k(p) F_k.
        We thereby only need to sample errors of weight k > 0.
        """
        if self.field.order != 2:
            raise ValueError("Logical error rate calculations are only supported for binary codes")

        decoder = decoders.get_decoder(self.matrix, **decoder_args)
        if not isinstance(decoder, decoders.DirectDecoder):
            decoder = decoders.DirectDecoder.from_indirect(decoder, self.matrix)

        # compute decoding fidelities for each error weight
        sample_allocation = _get_sample_allocation(num_samples, len(self), max_error_rate)
        max_error_weight = len(sample_allocation) - 1
        fidelities = np.ones(max_error_weight + 1, dtype=float)
        variances = np.zeros(max_error_weight + 1, dtype=float)
        for weight in range(1, max_error_weight + 1):
            fidelities[weight], variances[weight] = self._estimate_decoding_fidelity_and_variance(
                weight, sample_allocation[weight], decoder
            )

        @np.vectorize
        def get_logical_error_rate(error_rate: float) -> tuple[float, float]:
            """Compute a logical error rate in a code-capacity model."""
            if error_rate > max_error_rate:
                raise ValueError(
                    "Cannot determine logical error rates for physical error rates greater than"
                    f" {max_error_rate}.  Try running get_logical_error_rate_func with a larger"
                    " max_error_rate."
                )
            probs = _get_error_probs_by_weight(len(self), error_rate, max_error_weight)
            return 1 - probs @ fidelities, np.sqrt(probs**2 @ variances)

        return get_logical_error_rate

    def _estimate_decoding_fidelity_and_variance(
        self, error_weight: int, num_samples: int, decoder: decoders.Decoder
    ) -> tuple[float, float]:
        """Estimate a fidelity and its variance when decoding a fixed number of errors."""
        num_failures = 0
        for _ in range(num_samples):
            # construct an error
            error_locations = random.sample(range(len(self)), error_weight)
            error = self.field.Zeros(len(self))
            error[error_locations] = self.field(1)

            # decode a corrupted all-zero code word
            decoded_word = decoder.decode(error.view(np.ndarray))
            if np.any(decoded_word):
                num_failures += 1

        infidelity = num_failures / num_samples
        variance = infidelity * (1 - infidelity) / num_samples
        return 1 - infidelity, variance


################################################################################
# quantum codes


class QuditCode(AbstractCode):
    """Quantum code for Galois qudits with dimension q = p^m for prime p and integer m.

    A QuditCode is initialized from a parity check matrix H whose rows represent Pauli strings.  If
    all of these Pauli strings commute, then the QuditCode is a stabilizer code, and the rows of H
    are generators of the code's stabilizer group.  Otherwise, the QuditCode is a subsystem code,
    which is equivalent to a stabilizer code in which some logical qudits are promoted to "gauge
    qudits".  In this case, the rows of H are generators of the code's gauge group.

    More specifically, for a QuditCode with block length num_qudits, each row of H is a symplectic
    vector P = [P_x|P_z] of length 2 * num_qudits, where each of P_x and P_z are vectors of length
    num_qudits that indicate the support of X-type and Z-type Pauli operators on the physical qudits
    of the QuditCode.  If P_x[j] = r_x and P_z[j] = r_z, where r_x and r_z are elements of the the
    Galois field GF(q) (for example, GF(2) ~ {0, 1} for qubits), then the Pauli string P addresses
    physical qudit j by the qudit operator X(r_x) Z(r_z), where
    - X(r) = sum_{k=0}^{q-1} |k+r><k| is a shift operator, and
    - Z(r) = sum_{k=0}^{q-1} w^{k r} |k><k| is a phase operator, with w = exp(2 pi i / q).
    Here r and k are not integers, but elements of the Galois field GF(q), which has special rules
    for addition and multiplication when q is not a prime number.

    The matrix H is a "parity check matrix" in the sense that its null space with respect to the
    symplectic inner product
    ⟨P|Q⟩ = ⟨P_x|Q_z⟩ - ⟨P_z|Q_x⟩ = sum_j (P_{x,j} Q_{z,j} - P_{z,j} Q_{x,j})
    is the space of logical Pauli operators of the QuditCode.

    References:
    - https://errorcorrectionzoo.org/c/galois_into_galois
    - https://errorcorrectionzoo.org/c/galois_stabilizer
    - https://errorcorrectionzoo.org/c/oecc
    Helpful lecture by Gottesman: https://www.youtube.com/watch?v=JWg4zrNAF-g
    """

    _is_subsystem_code: bool
    _logical_ops: galois.FieldArray | None = None

    def __init__(
        self,
        matrix: AbstractCode | npt.NDArray[np.int_] | Sequence[Sequence[int]],
        field: int | None = None,
        *,
        is_subsystem_code: bool | None = None,
    ) -> None:
        """Construct a qudit code from a parity check matrix over a finite field."""
        AbstractCode.__init__(self, matrix, field)
<<<<<<< HEAD
        if is_subsystem_code is not None:
            self._is_subsystem_code = is_subsystem_code
        else:
            self._is_subsystem_code = bool(np.any(self.matrix @ conjugate_xz(self.matrix).T))
        self._exact_distance: int | float | None = None
=======
        if validate:
            assert not np.any(symplectic_conjugate(self.matrix) @ self.matrix.T)
>>>>>>> 562553a6

    def __eq__(self, other: object) -> bool:
        """Equality test between two code instances."""
        return (
            isinstance(other, QuditCode)
            and self.field is other.field
            and np.array_equal(self.matrix, other.matrix)
        )

    def __str__(self) -> str:
        """Human-readable representation of this code."""
        text = "{self.name} on {len(self)}"
        if self.field.order == 2:
            text += " qubits"
        else:
            text += f" qudits over {self.field_name}"
        text += f", with parity check matrix\n{self.matrix}"
        return text

    @property
    def is_subsystem_code(self) -> bool:
        """Is this code a subsystem code?  If not, it is a stabilizer code."""
        return self._is_subsystem_code

    def canonicalized(self) -> QuditCode:
        """The same code with its parity matrix in reduced row echelon form."""
        rows = [row for row in self.matrix.row_reduce() if np.any(row)]
        return QuditCode(rows, self.field.order, is_subsystem_code=self.is_subsystem_code)

    @staticmethod
    def equiv(code_a: QuditCode, code_b: QuditCode) -> bool:
        """Are two quantum codes equivalent?  That is, do they have the same code space?"""
        return code_a.field is code_b.field and np.array_equal(
            code_a.canonicalized().matrix, code_b.canonicalized().matrix
        )

    def __len__(self) -> int:
        """The block length of this code."""
        return self.matrix.shape[1] // 2

    @property
    def num_qudits(self) -> int:
        """Number of data qudits in this code."""
        return len(self)

    @property
    def num_qubits(self) -> int:
        """Number of data qubits in this code."""
        if not self.field.order == 2:
            raise ValueError(
                "You asked for the number of qubits in this code, but this code is built out of "
                rf"{self.field.order}-dimensional qudits.\nTry calling {type(self)}.num_qudits."
            )
        return len(self)

    def get_weight(self) -> int:
        """Compute the weight of the largest check."""
        matrix_x = self.matrix[:, : len(self)].view(np.ndarray)
        matrix_z = self.matrix[:, len(self) :].view(np.ndarray)
        return np.max(np.count_nonzero(matrix_x | matrix_z, axis=1))

    @staticmethod
    def matrix_to_graph(matrix: npt.NDArray[np.int_] | Sequence[Sequence[int]]) -> nx.DiGraph:
        """Convert a parity check matrix into a Tanner graph."""
        graph = nx.DiGraph()
        matrix = np.reshape(matrix, (len(matrix), 2, -1))
        for row, xz, col in zip(*np.nonzero(matrix)):
            node_check = Node(index=int(row), is_data=False)
            node_qudit = Node(index=int(col), is_data=True)
            graph.add_edge(node_check, node_qudit)

            qudit_op = graph[node_check][node_qudit].get(QuditOperator, QuditOperator())
            vals_xz = list(qudit_op.value)
            vals_xz[xz] += int(matrix[row, xz, col])
            graph[node_check][node_qudit][QuditOperator] = QuditOperator(tuple(vals_xz))

        # remember order of the field, and use Pauli operators if appropriate
        if isinstance(matrix, galois.FieldArray):
            graph.order = type(matrix).order
            if graph.order == 2:
                for _, __, data in graph.edges(data=True):
                    data[Pauli] = Pauli(data[QuditOperator].value)
                    del data[QuditOperator]

        return graph

    @staticmethod
    def graph_to_matrix(graph: nx.DiGraph) -> galois.FieldArray:
        """Convert a Tanner graph into a parity check matrix."""
        num_qudits = sum(1 for node in graph.nodes() if node.is_data)
        num_checks = len(graph.nodes()) - num_qudits
        matrix = np.zeros((num_checks, 2, num_qudits), dtype=int)
        for node_check, node_qudit, data in graph.edges(data=True):
            op = data.get(QuditOperator) or data.get(Pauli)
            matrix[node_check.index, :, node_qudit.index] = op.value
        field = graph.order if hasattr(graph, "order") else DEFAULT_FIELD_ORDER
        return galois.GF(field)(matrix.reshape(num_checks, 2 * num_qudits))

    def get_strings(self) -> list[str]:
        """Stabilizers (checks) of this code, represented by strings."""
        # TODO: change method in light of subsystem codes
        matrix = self.matrix.reshape(self.num_checks, 2, self.num_qudits)
        stabilizers = []
        for check in range(self.num_checks):
            ops = []
            for qudit in range(self.num_qudits):
                val_x = matrix[check, Pauli.X, qudit]
                val_z = matrix[check, Pauli.Z, qudit]
                vals_xz = (val_x, val_z)
                if self.field.order == 2:
                    ops.append(str(Pauli(vals_xz)))
                else:
                    ops.append(str(QuditOperator(vals_xz)))
            stabilizers.append(" ".join(ops))
        return stabilizers

    @staticmethod
    def from_strings(*stabilizers: str, field: int | None = None) -> QuditCode:
        """Construct a QuditCode from the provided stabilizers."""
        # TODO: change method in light of subsystem codes
        field = field or DEFAULT_FIELD_ORDER
        check_ops = [stabilizer.split() for stabilizer in stabilizers]
        num_checks = len(check_ops)
        num_qudits = len(check_ops[0])
        operator: type[Pauli] | type[QuditOperator] = Pauli if field == 2 else QuditOperator

        matrix = np.zeros((num_checks, 2, num_qudits), dtype=int)
        for check, check_op in enumerate(check_ops):
            if len(check_op) != num_qudits:
                raise ValueError(f"Stabilizers 0 and {check} have different lengths")
            for qudit, op in enumerate(check_op):
                matrix[check, :, qudit] = operator.from_string(op).value

        return QuditCode(matrix.reshape(num_checks, 2 * num_qudits), field)

    def conjugated(self, qudits: slice | Sequence[int] | None = None) -> QuditCode:
        """Apply local Fourier transforms to data qudits, swapping X-type and Z-type operators."""
        if qudits is None:
            qudits = self._default_conjugate if hasattr(self, "_default_conjugate") else ()
        matrix = self.matrix.copy().reshape(-1, 2, len(self))
        matrix[:, :, qudits] = matrix[:, ::-1, qudits]
        matrix = matrix.reshape(-1, 2 * len(self))
        code = QuditCode(matrix, field=self.field.order, is_subsystem_code=self.is_subsystem_code)

        if self._logical_ops is not None:
            logical_ops = self._logical_ops.copy().reshape(-1, 2, len(self))
            logical_ops[:, :, qudits] = logical_ops[:, ::-1, qudits]
            logical_ops = logical_ops.reshape(-1, 2 * len(self))
            code.set_logical_ops(logical_ops)

        return code

    def deformed(
        self, circuit: str | stim.Circuit, *, preserve_logicals: bool = False
    ) -> QuditCode:
        """Deform a code by the given circuit.

        If preserve_logicals is True, preserve the logical operators of the original code (or throw
        an error if the original logical operators are invalid for the deformed code).  Otherwise,
        transform the logical operators as well.
        """
        if not self.field.order == 2:
            raise ValueError("Code deformation is only supported for qubit codes")

        # convert the physical circuit into a tableau
        identity = stim.Circuit(f"I {len(self) - 1}")
        circuit = stim.Circuit(circuit) if isinstance(circuit, str) else circuit
        tableau = (circuit + identity).to_tableau()

        def deform_strings(strings: npt.NDArray[np.int_]) -> npt.NDArray[np.int_]:
            """Deform the given Pauli strings."""
            new_strings = []
            for check in strings:
                string = op_to_string(check)
                xs_zs = tableau(string).to_numpy()
                new_strings.append(np.concatenate(xs_zs))
            return self.field(new_strings)

        # deform this code by transforming its stabilizers
        matrix = deform_strings(self.matrix)
        new_code = QuditCode(matrix, is_subsystem_code=self.is_subsystem_code)

        # preserve or update logical operators, as applicable
        if preserve_logicals:
            new_code.set_logical_ops(self.get_logical_ops())
        elif self._logical_ops is not None:
            new_code.set_logical_ops(deform_strings(self.get_logical_ops()))

        return new_code

    def get_code_params(
        self, *, bound: int | bool | None = None, **decoder_args: Any
    ) -> tuple[int, int, int | float]:
        """Compute the parameters of this code: [n,k,d].

        Here:
        - n is the number of data qudits
        - k is the number of encoded ("logical") qudits
        - d is the code distance

        If `bound is None`, compute an exact code distance by brute force.  Otherwise, compute an
        upper bound using `bound` trials of a a randomized algorithm.  For a detailed explanation,
        see the `get_one_distance_bound` method.

        Keyword arguments are passed to the calculation of code distance.
        """
        distance = self.get_distance(bound=bound, **decoder_args)
        return len(self), self.dimension, distance

    def get_distance(self, *, bound: int | bool | None = None, **decoder_args: Any) -> int | float:
        """Compute (or upper bound) the minimum weight of nontrivial logical operators.

        If `bound is None`, compute an exact code distance by brute force.  Otherwise, compute
        upper bounds using a randomized algorithm and minimize over `bound` trials.  For a detailed
        explanation, see `get_one_distance_bound`.

        Additional arguments, if applicable, are passed to a decoder in `get_one_distance_bound`.
        """
        if not bound:
            return self.get_distance_exact()
        return self.get_distance_bound(num_trials=int(bound), **decoder_args)

    def get_distance_exact(self) -> int | float:
        """Compute the minimum weight of nontrivial logical operators by brute force."""
        if (known_distance := self._get_distance_if_known()) is not None:
            return known_distance

        if self.field.order == 2:
            stabilizers = self.canonicalized().matrix
            logical_ops = self.get_logical_ops()
            distance = get_distance_quantum(
                logical_ops.view(np.ndarray).astype(np.uint8),
                stabilizers.view(np.ndarray).astype(np.uint8),
            )
        else:
            warnings.warn(
                "Computing the exact distance of a non-binary code may take a (very) long time"
            )
            distance = len(self)
            code_logical_ops = ClassicalCode.from_generator(self.get_logical_ops())
            code_stabilizers = ClassicalCode.from_generator(self.matrix)
            for word_l, word_s in itertools.product(
                code_logical_ops.iter_words(skip_zero=True),
                code_stabilizers.iter_words(),
            ):
                word = word_l + word_s
                support_x = word[: len(self)].view(np.ndarray)
                support_z = word[len(self) :].view(np.ndarray)
                distance = min(distance, np.count_nonzero(support_x | support_z))

        self._exact_distance = int(distance)
        return distance

    def _get_distance_if_known(self) -> int | float | None:
        """Retrieve exact distance, if known.  Otherwise return None."""
        # the distance of dimension-0 codes is undefined
        if self.dimension == 0:
            self._exact_distance = np.nan

        return self._exact_distance

    def get_distance_bound(
        self, num_trials: int = 1, *, cutoff: int | None = None, **decoder_args: Any
    ) -> int | float:
        """Compute an upper bound on code distance by minimizing many individual upper bounds.

        If passed a cutoff, don't bother trying to find distances less than the cutoff.

        Additional arguments, if applicable, are passed to a decoder in `get_one_distance_bound`.
        """
        if (known_distance := self._get_distance_if_known()) is not None:
            return known_distance

        min_bound = len(self)
        for _ in range(num_trials):
            if cutoff and min_bound <= cutoff:
                break
            new_bound = self.get_one_distance_bound(**decoder_args)
            min_bound = int(min(min_bound, new_bound))
        return min_bound

    def get_one_distance_bound(self, **decoder_args: Any) -> int:
        """Use a randomized algorithm to compute a single upper bound on code distance."""
        raise NotImplementedError(
            "Monte Carlo distance bound calculation is not implemented for a general QuditCode"
        )

    def get_logical_ops(
        self, pauli: PauliXZ | None = None, *, recompute: bool = False
    ) -> galois.FieldArray:
        """Complete basis of nontrivial logical Pauli operators for this code.

        Logical operators are represented by a matrix logical_ops with shape (2 * k, 2 * n), where
        k and n are, respectively, the numbers of logical and physical qudits in this code.
        Each row of logical_ops is a vector that represents a logical operator.  The first
        (respectively, second) n entries of this vector indicate the support of *physical* X-type
        (respectively, Z-type) operators.  Similarly, the first (second) k rows correspond to
        *logical* X-type (Z-type) operators.  The logical operators at rows j and j+k are dual to
        each other, which is to say that the logical operator at row j commutes with the logical
        operators in all other rows except row j+k.

        If this method is passed a pauli operator (Pauli.X or Pauli.Z), it returns only the logical
        operators of that type.

        Due to the way that logical operators are constructed in this method, logical Z-type
        operators only address physical qudits by physical Z-type operators, while logical X-type
        operators address at least one physical qudits a physical X-type operator, but may
        additionally address physical qudits with physical Z-type operators.

        Logical operators are constructed using the method described in Section 4.1 of Gottesman's
        thesis (arXiv:9705052), slightly modified for qudits.
        """
        assert pauli is None or pauli in PAULIS_XZ

        # if requested, retrieve logical operators of one type only
        if pauli is not None:
            logical_ops = self.get_logical_ops(recompute=recompute).reshape(2, self.dimension, -1)
            return logical_ops[pauli, :, :]  # type:ignore[return-value]

        # memoize manually because other methods may modify the logical operators computed here
        if self._logical_ops is not None and not recompute:
            return self._logical_ops

        # # gauge_matrix = self.matrix
        # # stabs_and_logs = conjugate_xz(gauge_matrix).null_space()
        # # augmented_matrix = np.vstack([gauge_matrix, stabs_and_logs])
        # # stabs = conjugate_xz(augmented_matrix).null_space()
        # stabs = self.matrix
        # stabs_and_logs = conjugate_xz(stabs).null_space()
        # print(stabs_and_logs)
        # exit()

        # _stabs, pivots_stabs = _row_reduce(stabs)
        # _stabs_and_logs, pivots_stabs_and_logs = _row_reduce(stabs_and_logs)
        # indices = [idx for idx, val in enumerate(pivots_stabs_and_logs) if val not in pivots_stabs]
        # self._logical_ops = _stabs_and_logs[indices]
        # return self._logical_ops

        num_qudits = len(self)
        num_checks = self.num_checks
        dimension = self.dimension
        identity = self.field.Identity(dimension)

        # keep track of current qudit locations
        qudit_locs = np.arange(num_qudits, dtype=int)

        # row reduce and identify pivots in the X sector
        matrix, pivots_x = _row_reduce(self.matrix)
        pivots_x = [pivot for pivot in pivots_x if pivot < num_qudits]
        other_x = [qq for qq in range(num_qudits) if qq not in pivots_x]

        # move the X pivots to the back
        matrix = matrix.reshape(num_checks * 2, num_qudits)
        matrix = np.hstack([matrix[:, other_x], matrix[:, pivots_x]])
        qudit_locs = np.hstack([qudit_locs[other_x], qudit_locs[pivots_x]])

        # row reduce and identify pivots in the Z sector
        matrix = matrix.reshape(num_checks, 2 * num_qudits)
        sub_matrix = matrix[len(pivots_x) :, num_qudits:]
        sub_matrix, pivots_z = _row_reduce(self.field(sub_matrix))
        matrix[len(pivots_x) :, num_qudits:] = sub_matrix
        other_z = [qq for qq in range(num_qudits) if qq not in pivots_z]

        # move the Z pivots to the back
        matrix = matrix.reshape(num_checks * 2, num_qudits)
        matrix = np.hstack([matrix[:, other_z], matrix[:, pivots_z]])
        qudit_locs = np.hstack([qudit_locs[other_z], qudit_locs[pivots_z]])

        # identify X-pivot and Z-pivot parity checks
        matrix = matrix.reshape(num_checks, 2 * num_qudits)[: len(pivots_x + pivots_z), :]
        checks_x = matrix[: len(pivots_x), :].reshape(len(pivots_x), 2, num_qudits)
        checks_z = matrix[len(pivots_x) :, :].reshape(len(pivots_z), 2, num_qudits)

        # run some sanity checks
        assert len(pivots_z) == 0 or pivots_z[-1] < num_qudits - len(pivots_x)
        assert dimension + len(pivots_x) + len(pivots_z) == num_qudits
        assert not np.any(checks_z[:, 0, :])

        # identify "sections" of columns / qudits
        section_k = slice(dimension)
        section_x = slice(dimension, dimension + len(pivots_x))
        section_z = slice(dimension + len(pivots_x), num_qudits)

        # construct X-pivot logical operators
        logicals_x = self.field.Zeros((dimension, 2, num_qudits))
        logicals_x[:, 0, section_k] = identity
        logicals_x[:, 0, section_z] = -checks_z[:, 1, :dimension].T
        logicals_x[:, 1, section_x] = -(
            checks_x[:, 1, section_z] @ checks_z[:, 1, section_k] + checks_x[:, 1, section_k]
        ).T

        # construct Z-pivot logical operators
        logicals_z = self.field.Zeros((dimension, 2, num_qudits))
        logicals_z[:, 1, section_k] = identity
        logicals_z[:, 1, section_x] = -checks_x[:, 0, :dimension].T

        # move qudits back to their original locations
        permutation = np.argsort(qudit_locs)
        logicals_x = logicals_x[:, :, permutation]
        logicals_z = logicals_z[:, :, permutation]

        # reshape and return
        logicals_x = logicals_x.reshape(dimension, 2 * num_qudits)
        logicals_z = logicals_z.reshape(dimension, 2 * num_qudits)
        self._logical_ops = self.field(np.vstack([logicals_x, logicals_z]))
        return self._logical_ops

    def set_logical_ops(
        self, logical_ops: npt.NDArray[np.int_] | Sequence[Sequence[int]], *, validate: bool = True
    ) -> None:
        """Set the logical operators of this code to the provided logical operators."""
        if validate:
            self.validate_candidate_logical_ops(logical_ops)
        self._logical_ops = self.field(logical_ops)

    def validate_candidate_logical_ops(
        self, logical_ops: npt.NDArray[np.int_] | Sequence[Sequence[int]]
    ) -> None:
        """Assert that the given logical operators are valid for this code."""
        logical_ops = self.field(logical_ops)

        logs_x = logical_ops[: self.dimension]
        logs_z = logical_ops[self.dimension :]
        inner_products = symplectic_conjugate(logs_x) @ logs_z.T
        if not np.array_equal(inner_products, np.eye(self.dimension, dtype=int)):
            raise ValueError("The given logical operators have incorrect commutation relations")

        if np.any(symplectic_conjugate(self.matrix) @ logical_ops.T):
            raise ValueError("The given logical operators do not commute with stabilizers")

    @staticmethod
    def stack(*codes: QuditCode, inherit_logicals: bool = True) -> QuditCode:
        """Stack the given qudit codes.

        The stacked code is obtained by having the input codes act on disjoint sets of bits.
        Stacking two codes with parameters [n_1, k_1, d_1] and [n_2, k_2, d_2], for example, results
        in a single code with parameters [n_1 + n_2, k_1 + k_2, min(d_1, d_2)].
        """
        codes_x = [ClassicalCode(code.matrix.reshape(-1, 2, len(code))[:, 0, :]) for code in codes]
        codes_z = [ClassicalCode(code.matrix.reshape(-1, 2, len(code))[:, 1, :]) for code in codes]
        code_x = ClassicalCode.stack(*codes_x)
        code_z = ClassicalCode.stack(*codes_z)
        matrix = np.hstack([code_x.matrix, code_z.matrix])
        is_subsystem_code = any(code.is_subsystem_code for code in codes)
        code = QuditCode(matrix, is_subsystem_code=is_subsystem_code)
        if inherit_logicals:
            logicals_xx = [
                QuditCode.get_logical_ops(code, Pauli.X)[:, : len(code)] for code in codes
            ]
            logicals_zx = [
                QuditCode.get_logical_ops(code, Pauli.Z)[:, : len(code)] for code in codes
            ]
            logicals_xz = [
                QuditCode.get_logical_ops(code, Pauli.X)[:, len(code) :] for code in codes
            ]
            logicals_zz = [
                QuditCode.get_logical_ops(code, Pauli.Z)[:, len(code) :] for code in codes
            ]
            logical_ops = np.block(
                [
                    [scipy.linalg.block_diag(*logicals_xx), scipy.linalg.block_diag(*logicals_xz)],
                    [scipy.linalg.block_diag(*logicals_zx), scipy.linalg.block_diag(*logicals_zz)],
                ]
            )
            code.set_logical_ops(logical_ops)
        return code

    @staticmethod
    def concatenate(
        inner: QuditCode,
        outer: QuditCode,
        outer_physical_to_inner_logical: Mapping[int, int] | Sequence[int] | None = None,
        *,
        inherit_logicals: bool = True,
    ) -> QuditCode:
        """Concatenate two qudit codes.

        The concatenated code uses the logical qudits of the "inner" code as the physical qudits of
        the "outer" code, with outer_physical_to_inner_logical defining the map from outer physical
        qudit index to inner logical qudit index.

        This method nominally assumes that len(outer_physical_to_inner_logical) is equal to both the
        number of logical qudits of the inner code and the number of physical qudits of the outer
        code.  If len(outer_physical_to_inner_logical) is larger than the number of inner logicals
        or outer physicals, then copies of the inner and outer codes are used (stacked together) to
        match the expected number of "intermediate" qudits.  If no outer_physical_to_inner_logical
        mapping is provided, then this method "interleaves" intermediate qubits, using each logical
        qubit of an inner block as a physical qubit of a different outer code block.

        If inherit_logicals is True, use the logical operators of the outer code as the logical
        operators of the concatenated code.  Otherwise, logical operators of the concatenated code
        get recomputed from scratch.
        """
        # stack copies of the inner and outer codes (if necessary) and permute inner logicals
        inner, outer = QuditCode._standardize_concatenation_inputs(
            inner, outer, outer_physical_to_inner_logical
        )
        is_subsystem_code = inner.is_subsystem_code or outer.is_subsystem_code

        """
        Parity checks inherited from the outer code are nominally defined in terms of their support
        on logical operators of the inner code.  Expand these parity checks into their support on
        the physical qudits of the inner code.
        """
        outer_checks = outer.matrix @ inner.get_logical_ops()

        # combine parity checks of the inner and outer codes
        code = QuditCode(
            np.vstack([inner.matrix, outer_checks]), is_subsystem_code=is_subsystem_code
        )

        if inherit_logicals:
            code._logical_ops = outer.get_logical_ops() @ inner.get_logical_ops()
        return code

    @staticmethod
    def _standardize_concatenation_inputs(
        inner: QuditCode,
        outer: QuditCode,
        outer_physical_to_inner_logical: Mapping[int, int] | Sequence[int] | None,
    ) -> tuple[QuditCode, QuditCode]:
        """Helper function for code concatenation.

        This method...
        - stacks copies of the inner and outer codes as necessary to make the number of logical
          qudits of the inner code equal to the number of physical qudits of the outer code, and
        - permutes logical qudits of the inner code according to outer_physical_to_inner_logical.
          If no outer_physical_to_inner_logical mapping is provided, then this method "interleaves"
          intermediate qubits, using each logical qubit of an inner block as a physical qubit of a
          different outer code block.
        """
        if inner.field is not outer.field:
            raise ValueError("Cannot concatenate codes over different fields")

        # convert outer_physical_to_inner_logical into a tuple that we can use to permute an array
        if outer_physical_to_inner_logical is None:
            outer_physical_to_inner_logical = tuple(
                np.arange(len(outer) * inner.dimension, dtype=int)
                .reshape(len(outer), inner.dimension)
                .T.ravel()
            )
        else:
            num_qudits = len(outer_physical_to_inner_logical)
            if num_qudits % inner.dimension or num_qudits % len(outer):
                raise ValueError(
                    "Code concatenation requires the number of qudits mapped by"
                    f" outer_physical_to_inner_logical ({num_qudits}) to be divisible by the number"
                    f" of logical qudits of the inner code ({inner.dimension}) and the number of"
                    f" physical qudits of the outer code ({len(outer)})"
                )
            outer_physical_to_inner_logical = tuple(
                outer_physical_to_inner_logical[qq]
                for qq in range(len(outer_physical_to_inner_logical))
            )

        # stack copies of the inner and outer codes, if necessary
        if (num_inner_blocks := len(outer_physical_to_inner_logical) // inner.dimension) > 1:
            inner = inner.stack(*[inner] * num_inner_blocks)
        if (num_outer_blocks := len(outer_physical_to_inner_logical) // len(outer)) > 1:
            outer = outer.stack(*[outer] * num_outer_blocks)

        # permute logical operators of the inner code
        inner._logical_ops = inner.field(
            inner.get_logical_ops()
            .reshape(2, inner.dimension, -1)[:, outer_physical_to_inner_logical, :]
            .reshape(2 * inner.dimension, -1)
        )

        return inner, outer


class CSSCode(QuditCode):
    """CSS qudit code, with separate X-type and Z-type parity checks.

    In order for the X-type and Z-type parity checks to be "compatible", the X-type stabilizers must
    commute with the Z-type stabilizers.  Mathematically, this requirement can be written as

    H_x @ H_z.T == 0,

    where H_x and H_z are, respectively, the parity check matrices of the classical codes that
    define the X-type and Z-type stabilizers of the CSS code.  Note that H_x witnesses Z-type errors
    and H_z witnesses X-type errors.

    The full parity check matrix of a CSSCode is
    ⌈  0 , H_z ⌉
    ⌊ H_x,  0  ⌋.
    """

    _balanced_codes: bool

    def __init__(
        self,
        code_x: ClassicalCode | npt.NDArray[np.int_] | Sequence[Sequence[int]],
        code_z: ClassicalCode | npt.NDArray[np.int_] | Sequence[Sequence[int]],
        field: int | None = None,
        *,
        is_subsystem_code: bool | None = None,
        promise_balanced_codes: bool = False,  # do the subcodes have the same parameters [n, k, d]?
    ) -> None:
        """Build a CSSCode from classical subcodes that specify X-type and Z-type parity checks."""
        self._code_x = ClassicalCode(code_x, field)  # X-type parity checks, measuring Z-type errors
        self._code_z = ClassicalCode(code_z, field)  # Z-type parity checks, measuring X-type errors
        self._field = self.code_x.field
        if len(self.code_x) != len(self.code_z) or self.code_x.field is not self.code_z.field:
            raise ValueError("The sub-codes provided for this CSSCode are incompatible")

        if is_subsystem_code is not None:
            self._is_subsystem_code = is_subsystem_code
        else:
            self._is_subsystem_code = bool(np.any(self.matrix_x @ self.matrix_z.T))
        self._exact_distance_x: int | float | None = None
        self._exact_distance_z: int | float | None = None
        self._balanced_codes = promise_balanced_codes or self.code_x == self.code_z

    def __eq__(self, other: object) -> bool:
        """Equality test between two code instances."""
        return (
            isinstance(other, type(self))
            and self.field is other.field
            and np.array_equal(self.code_x.matrix, other.code_x.matrix)
            and np.array_equal(self.code_z.matrix, other.code_z.matrix)
        )

    def __str__(self) -> str:
        """Human-readable representation of this code."""
        text = ""
        if self.field.order == 2:
            text += f"{self.name} on {len(self)} qubits"
        else:
            text += f"{self.name} on {len(self)} qudits over {self.field_name}"
        text += f"\nX-type parity checks:\n{self.matrix_x}"
        text += f"\nZ-type parity checks:\n{self.matrix_z}"
        return text

    @property
    def code_x(self) -> ClassicalCode:
        """The classical code of X-type parity checks."""
        return self._code_x

    @property
    def code_z(self) -> ClassicalCode:
        """The classical code of Z-type parity checks."""
        return self._code_z

    def get_code(self, pauli: PauliXZ) -> ClassicalCode:
        """Retrieve the classical code of stabilizers of a given type."""
        assert pauli in PAULIS_XZ
        return self.code_x if pauli is Pauli.X else self.code_z

    @property
    def matrix_x(self) -> galois.FieldArray:
        """X-type parity checks."""
        return self.code_x.matrix

    @property
    def matrix_z(self) -> galois.FieldArray:
        """Z-type parity checks."""
        return self.code_z.matrix

    def get_matrix(self, pauli: PauliXZ) -> galois.FieldArray:
        """Retrieve the classical code of stabilizers of a given type."""
        assert pauli in PAULIS_XZ
        return self.matrix_x if pauli is Pauli.X else self.matrix_z

    @functools.cached_property
    def matrix(self) -> galois.FieldArray:
        """Overall parity check matrix."""
        matrix = np.block(
            [
                [np.zeros_like(self.matrix_z), self.matrix_z],
                [self.matrix_x, np.zeros_like(self.matrix_x)],
            ]
        )
        return self.field(matrix)

    def canonicalized(self) -> CSSCode:
        """The same code with its parity matrix in reduced row echelon form."""
        return CSSCode(
            self.code_x.canonicalized(),
            self.code_z.canonicalized(),
            is_subsystem_code=self.is_subsystem_code,
        )

    @staticmethod
    def equiv(code_a: QuditCode, code_b: QuditCode) -> bool:
        """Are two CSS codes equivalent?  That is, do they have the same code space?"""
        if isinstance(code_a, CSSCode) and isinstance(code_b, CSSCode):
            return ClassicalCode.equiv(code_a.code_x, code_b.code_x) and ClassicalCode.equiv(
                code_a.code_z, code_b.code_z
            )
        return QuditCode.equiv(code_a, code_b)

    def __len__(self) -> int:
        """Number of data qudits in this code."""
        return self.matrix_x.shape[1]

    @property
    def num_checks_x(self) -> int:
        """Number of X-type parity checks in this code."""
        return self.matrix_x.shape[0]

    @property
    def num_checks_z(self) -> int:
        """Number of X-type parity checks in this code."""
        return self.matrix_z.shape[0]

    @property
    def num_checks(self) -> int:
        """Number of parity checks in this code."""
        return self.num_checks_x + self.num_checks_z

    @functools.cached_property
    def rank(self) -> int:
        """Rank of this code's parity check matrix.

        Equivalently, the number of linearly independent parity checks in this code.
        """
        return self.code_x.rank + self.code_z.rank

    def get_distance(
        self, pauli: PauliXZ | None = None, *, bound: int | bool | None = None, **decoder_args: Any
    ) -> int | float:
        """Compute (or upper bound) the minimum weight of nontrivial logical operators.

        If `pauli is not None`, consider only `pauli`-type logical operators.

        If `bound is None`, compute an exact code distance by brute force.  Otherwise, compute
        upper bounds using a randomized algorithm and minimize over `bound` trials.  For a detailed
        explanation, see `get_one_distance_bound`.

        Additional arguments, if applicable, are passed to a decoder in `get_one_distance_bound`.
        """
        if not bound:
            return self.get_distance_exact(pauli)
        return self.get_distance_bound(num_trials=int(bound), pauli=pauli, **decoder_args)

    def get_distance_exact(self, pauli: PauliXZ | None = None) -> int | float:
        """Compute the minimum weight of nontrivial logical operators by brute force.

        If `pauli is not None`, consider only `pauli`-type logical operators.
        """
        if (known_distance := self._get_distance_if_known(pauli)) is not None:
            return known_distance

        if pauli is None:
            return min(self.get_distance_exact(Pauli.X), self.get_distance_exact(Pauli.Z))

        # we do not know the exact distance, so compute it
        if self.field.order == 2:
            stabilizers = self.get_code(pauli).canonicalized().matrix
            logical_ops = self.get_logical_ops(pauli)
            distance = get_distance_quantum(
                logical_ops.view(np.ndarray).astype(np.uint8),
                stabilizers.view(np.ndarray).astype(np.uint8),
                homogeneous=True,
            )
        else:
            warnings.warn(
                "Computing the exact distance of a non-binary code may take a (very) long time"
            )
            logical_ops = self.get_logical_ops(pauli)
            matrix = self.get_code(pauli).matrix
            code_logical_ops = ClassicalCode.from_generator(logical_ops)
            code_stabilizers = ClassicalCode.from_generator(matrix)
            distance = min(
                np.count_nonzero(word_l + word_s)
                for word_l in code_logical_ops.iter_words(skip_zero=True)
                for word_s in code_stabilizers.iter_words()
            )

        # save the exact distance and return
        if pauli is Pauli.X or self._balanced_codes:
            self._exact_distance_x = distance
        if pauli is Pauli.Z or self._balanced_codes:
            self._exact_distance_z = distance
        return distance

    def _get_distance_if_known(self, pauli: PauliXZ | None = None) -> int | float | None:
        """Retrieve exact distance, if known.  Otherwise return None."""
        assert pauli is None or pauli in PAULIS_XZ

        # the distances of dimension-0 codes are undefined
        if self.dimension == 0:
            self._exact_distance_x = self._exact_distance_z = np.nan

        if pauli is Pauli.X:
            return self._exact_distance_x
        elif pauli is Pauli.Z:
            return self._exact_distance_z
        return (
            min(self._exact_distance_x, self._exact_distance_z)
            if self._exact_distance_x is not None and self._exact_distance_z is not None
            else None
        )

    def get_distance_bound(
        self,
        num_trials: int = 1,
        pauli: PauliXZ | None = None,
        *,
        cutoff: int | None = None,
        **decoder_args: Any,
    ) -> int | float:
        """Compute an upper bound on code distance by minimizing many individual upper bounds.

        If `pauli is not None`, consider only `pauli`-type logical operators.

        If passed a cutoff, don't bother trying to find distances less than the cutoff.

        Additional arguments, if applicable, are passed to a decoder in `get_one_distance_bound`.
        """
        if (known_distance := self._get_distance_if_known(pauli)) is not None:
            return known_distance

        min_bound = len(self)
        for _ in range(num_trials):
            if cutoff and min_bound <= cutoff:
                break
            new_bound = self.get_one_distance_bound(pauli, **decoder_args)
            min_bound = int(min(min_bound, new_bound))
        return min_bound

    def get_one_distance_bound(
        self,
        pauli: PauliXZ | None = None,
        **decoder_args: Any,
    ) -> int:
        """Use a randomized algorithm to compute a single upper bound on code distance.

        If `pauli is not None`, consider only `pauli`-type logical operators.

        Additional arguments, if applicable, are passed to a decoder.

        This method uses the randomized algorithm described in arXiv:2308.07915, and also below.

        For ease of language, we henceforth assume (without loss of generality) that we are
        computing an X-distance.

        Pick a random Z-type logical operator Z(w_z) whose support is indicated by the bistring w_z.
        We now wish to find a low-weight Pauli-X string X(w_x) that
            (a) has a trivial syndrome, and
            (b) anti-commutes with Z(w_z),
        which together would imply that X(w_x) is a nontrivial X-type logical operator.
        Mathematically, these conditions are equivalent to requiring that
            (a) H_z @ w_x = 0, and
            (b) w_z @ w_x = 1,
        where H_z is the parity check matrix of the Z-type subcode that witnesses X-type errors.

        Conditions (a) and (b) can be combined into the single block-matrix equation
            ⌈ H_z   ⌉         ⌈ 0 ⌉
            ⌊ w_z.T ⌋ @ w_x = ⌊ 1 ⌋,
        where the "0" on the top right is interpreted as a zero vector.  This equation can be solved
        by decoding the syndrome [ 0, 0, ..., 0, 1 ].T for the parity check matrix [ H_z.T, w_z ].T.

        We solve the above decoding problem with a decoder in `decode`.  If the decoder fails to
        find a solution, try again with a new random operator Z(w_z).  If the decoder succeeds in
        finding a solution w_x, this solution corresponds to a logical X-type operator X(w_x) -- and
        presumably one of low Hamming weight, since decoders try to find low-weight solutions.
        Return the Hamming weight |w_x|.
        """
        pauli = pauli or random.choice(PAULIS_XZ)
        assert pauli in PAULIS_XZ

        # define pauli_z and code_z as if we are computing X-distance
        pauli_z: Literal[Pauli.Z, Pauli.X] = Pauli.Z if pauli is Pauli.X else Pauli.X
        code_z = self.get_code(pauli_z)

        # construct the effective syndrome
        effective_syndrome = np.zeros(code_z.num_checks + 1, dtype=int)
        effective_syndrome[-1] = 1

        logical_op_found = False
        while not logical_op_found:
            # support of pauli string with a trivial syndrome
            word = self.get_random_logical_op(pauli_z, ensure_nontrivial=True)

            # support of a candidate pauli-type logical operator
            effective_check_matrix = np.vstack([code_z.matrix, word])
            candidate_logical_op = decoders.decode(
                effective_check_matrix, effective_syndrome, **decoder_args
            )

            # check whether decoding was successful
            actual_syndrome = effective_check_matrix @ self.field(candidate_logical_op)
            logical_op_found = np.array_equal(actual_syndrome, effective_syndrome)

        # return the Hamming weight of the logical operator
        return int(np.count_nonzero(candidate_logical_op))

    def get_logical_ops(
        self, pauli: PauliXZ | None = None, *, recompute: bool = False, symplectic: bool = False
    ) -> galois.FieldArray:
        """Complete basis of nontrivial logical Pauli operators for this code.

        Logical operators are represented by a matrix logical_ops with shape (2 * k, 2 * n), where
        k and n are, respectively, the numbers of logical and physical qudits in this code.
        Each row of logical_ops is a vector that represents a logical operator.  The first
        (respectively, second) n entries of this vector indicate the support of *physical* X-type
        (respectively, Z-type) operators.  Similarly, the first (second) k rows correspond to
        *logical* X-type (Z-type) operators.  The logical operators at rows j and j+k are dual to
        each other, which is to say that the logical operator at row j commutes with the logical
        operators in all other rows except row j+k.

        If this method is passed a pauli operator (Pauli.X or Pauli.Z), it returns only the logical
        operators of that type.  This matrix has shape (k, n) by default, but is expanded into a
        matrix with shape (k, 2 * n) if this method is called with symplectic=True.

        Logical X-type operators only address physical qudits by physical X-type operators, and
        logical Z-type operators only address physical qudits by physical Z-type operators.

        Logical operators are constructed using the method described in Section 4.1 of Gottesman's
        thesis (arXiv:9705052), slightly modified for qudits and CSSCodes.
        """
        assert pauli is None or pauli in PAULIS_XZ

        # if requested, retrieve logical operators of one type only
        if pauli is not None:
            shape: tuple[int, ...]
            if symplectic:
                shape = (2, self.dimension, 2 * len(self))
                logical_ops = self.get_logical_ops(recompute=recompute).reshape(shape)
                return logical_ops[pauli, :, :]  # type:ignore[return-value]
            shape = (2, self.dimension, 2, len(self))
            logical_ops = self.get_logical_ops(recompute=recompute).reshape(shape)
            return logical_ops[pauli, :, pauli, :]  # type:ignore[return-value]

        # memoize manually because other methods may modify the logical operators computed here
        if self._logical_ops is not None and not recompute:
            return self._logical_ops

        num_qudits = len(self)
        dimension = self.dimension
        identity = self.field.Identity(dimension)

        # identify check matrices for X/Z-type parity checks, and the current qudit locations
        checks_x: npt.NDArray[np.int_] = self.matrix_x
        checks_z: npt.NDArray[np.int_] = self.matrix_z
        qudit_locs = np.arange(num_qudits, dtype=int)

        # row reduce the check matrix for X-type errors and move its pivots to the back
        checks_x, pivots_x = _row_reduce(self.field(checks_x))
        other_x = [qq for qq in range(num_qudits) if qq not in pivots_x]
        checks_x = np.hstack([checks_x[:, other_x], checks_x[:, pivots_x]])
        checks_z = np.hstack([checks_z[:, other_x], checks_z[:, pivots_x]])
        qudit_locs = np.hstack([qudit_locs[other_x], qudit_locs[pivots_x]])

        # row reduce the check matrix for Z-type errors and move its pivots to the back
        checks_z, pivots_z = _row_reduce(self.field(checks_z))
        other_z = [qq for qq in range(num_qudits) if qq not in pivots_z]
        checks_x = np.hstack([checks_x[:, other_z], checks_x[:, pivots_z]])
        checks_z = np.hstack([checks_z[:, other_z], checks_z[:, pivots_z]])
        qudit_locs = np.hstack([qudit_locs[other_z], qudit_locs[pivots_z]])

        # run some sanity checks
        assert pivots_z[-1] < num_qudits - len(pivots_x)
        assert dimension + len(pivots_x) + len(pivots_z) == num_qudits

        # identify "sections" of columns / qudits
        section_k = slice(dimension)
        section_x = slice(dimension, dimension + len(pivots_x))
        section_z = slice(dimension + len(pivots_x), num_qudits)

        # construct logical X operators
        logicals_x = self.field.Zeros((dimension, num_qudits))
        logicals_x[:, section_k] = identity
        logicals_x[:, section_z] = -checks_z[: len(pivots_z), :dimension].T

        # construct logical Z operators
        logicals_z = self.field.Zeros((dimension, num_qudits))
        logicals_z[:, section_k] = identity
        logicals_z[:, section_x] = -checks_x[: len(pivots_x), :dimension].T

        # move qudits back to their original locations
        permutation = np.argsort(qudit_locs)
        logicals_x = logicals_x[:, permutation]
        logicals_z = logicals_z[:, permutation]

        self._logical_ops = self.field(scipy.linalg.block_diag(logicals_x, logicals_z))
        return self._logical_ops

    def set_logical_ops_xz(
        self,
        logicals_x: npt.NDArray[np.int_] | Sequence[Sequence[int]],
        logicals_z: npt.NDArray[np.int_] | Sequence[Sequence[int]],
        *,
        validate: bool = True,
    ) -> None:
        """Set the logical operators of this code to the provided logical operators."""
        zero_block = np.zeros((self.dimension, len(self)), dtype=int)
        logical_ops = np.block(
            [
                [self.field(logicals_x), zero_block],
                [zero_block, self.field(logicals_z)],
            ]
        )
        self.set_logical_ops(logical_ops, validate=validate)

    def get_random_logical_op(
        self, pauli: PauliXZ, *, ensure_nontrivial: bool = False, seed: int | None = None
    ) -> galois.FieldArray:
        """Return a random logical operator of a given type.

        A random logical operator may be trivial, which is to say that it may be equal to the
        identity modulo stabilizers.  If `ensure_nontrivial is True`, ensure that the logical
        operator we return is nontrivial.
        """
        assert pauli is Pauli.X or pauli is Pauli.Z
        ops = np.vstack([self.get_logical_ops(pauli), self.get_code(pauli).matrix])
        random_array = get_random_array(
            self.field,
            len(ops),
            seed=seed,
            satisfy=lambda array: (np.any(array[: self.dimension]) if ensure_nontrivial else True),
        )
        return random_array @ ops

    def reduce_logical_op(self, pauli: PauliXZ, logical_index: int, **decoder_args: Any) -> None:
        """Reduce the weight of a logical operator.

        A minimal-weight logical operator is found by enforcing that it has a trivial syndrome, and
        that it commutes with all logical operators except its dual.  This is essentially the same
        method as that used in CSSCode.get_one_distance_bound.
        """
        assert pauli is Pauli.X or pauli is Pauli.Z
        assert 0 <= logical_index < self.dimension

        # effective check matrix = syndromes and dual-pauli logical operators
        code = self.get_code(~pauli)  # type:ignore[arg-type]
        dual_logical_ops = self.get_logical_ops(~pauli)  # type:ignore[arg-type]
        effective_check_matrix = np.vstack([code.matrix, dual_logical_ops])
        dual_op_index = code.num_checks + logical_index

        # enforce that the new logical operator commutes with everything except its dual
        effective_syndrome = np.zeros((code.num_checks + self.dimension), dtype=int)
        effective_syndrome[dual_op_index] = 1

        logical_op_found = False
        while not logical_op_found:
            candidate_logical_op = decoders.decode(
                effective_check_matrix, effective_syndrome, **decoder_args
            )
            actual_syndrome = effective_check_matrix @ self.field(candidate_logical_op)
            logical_op_found = np.array_equal(actual_syndrome, effective_syndrome)

        assert self._logical_ops is not None
        self._logical_ops.shape = (2, self.dimension, 2, len(self))
        self._logical_ops[pauli, logical_index, pauli, :] = candidate_logical_op
        self._logical_ops.shape = (2 * self.dimension, 2 * len(self))

    def reduce_logical_ops(self, pauli: PauliXZ | None = None, **decoder_args: Any) -> None:
        """Reduce the weight of all logical operators."""
        assert pauli is None or pauli in PAULIS_XZ
        if pauli is None:
            self.reduce_logical_ops(Pauli.X, **decoder_args)
            self.reduce_logical_ops(Pauli.Z, **decoder_args)
        else:
            for logical_index in range(self.dimension):
                self.reduce_logical_op(pauli, logical_index, **decoder_args)

    @staticmethod
    def stack(*codes: QuditCode, inherit_logicals: bool = True) -> CSSCode:
        """Stack the given CSS codes.

        The stacked code is obtained by having the input codes act on disjoint sets of bits.
        Stacking two codes with parameters [n_1, k_1, d_1] and [n_2, k_2, d_2], for example, results
        in a single code with parameters [n_1 + n_2, k_1 + k_2, min(d_1, d_2)].
        """
        if any(not isinstance(code, CSSCode) for code in codes):
            raise TypeError("CSSCode.stack requires CSSCode inputs")
        css_codes = cast(list[CSSCode], codes)
        code_x = ClassicalCode.stack(*[code.code_x for code in css_codes])
        code_z = ClassicalCode.stack(*[code.code_z for code in css_codes])
        code = CSSCode(
            code_x,
            code_z,
            is_subsystem_code=any(code.is_subsystem_code for code in codes),
            promise_balanced_codes=all(code._balanced_codes for code in css_codes),
        )
        if inherit_logicals:
            logicals_x = [code.get_logical_ops(Pauli.X) for code in css_codes]
            logicals_z = [code.get_logical_ops(Pauli.Z) for code in css_codes]
            code.set_logical_ops_xz(
                scipy.linalg.block_diag(*logicals_x),
                scipy.linalg.block_diag(*logicals_z),
            )
        return code

    @staticmethod
    def concatenate(
        inner: QuditCode,
        outer: QuditCode,
        outer_physical_to_inner_logical: Mapping[int, int] | Sequence[int] | None = None,
        *,
        inherit_logicals: bool = True,
    ) -> CSSCode:
        """Concatenate two CSS codes.

        The concatenated code uses the logical qudits of the "inner" code as the physical qudits of
        the "outer" code, with outer_physical_to_inner_logical defining the map from outer physical
        qudit index to inner logical qudit index.

        This method nominally assumes that len(outer_physical_to_inner_logical) is equal to both the
        number of logical qudits of the inner code and the number of physical qudits of the outer
        code.  If len(outer_physical_to_inner_logical) is larger than the number of inner logicals
        or outer physicals, then copies of the inner and outer codes are used (stacked together) to
        match the expected number of "intermediate" qudits.  If no outer_physical_to_inner_logical
        mapping is provided, then this method "interleaves" intermediate qubits, using each logical
        qubit of an inner block as a physical qubit of a different outer code block.

        If inherit_logicals is True, use the logical operators of the outer code as the logical
        operators of the concatenated code.  Otherwise, logical operators of the concatenated code
        get recomputed from scratch.
        """
        if not isinstance(inner, CSSCode) or not isinstance(outer, CSSCode):
            raise TypeError("CSSCode.concatenate requires CSSCode inputs")

        # stack copies of the inner and outer codes (if necessary) and permute inner logicals
        inner, outer = QuditCode._standardize_concatenation_inputs(
            inner, outer, outer_physical_to_inner_logical
        )
        assert isinstance(inner, CSSCode) and isinstance(outer, CSSCode)

        """
        Parity checks inherited from the outer code are nominally defined in terms of their support
        on logical operators of the inner code.  Expand these parity checks into their support on
        the physical qudits of the inner code.
        """
        outer_checks_x = outer.matrix_x @ inner.get_logical_ops(Pauli.X)
        outer_checks_z = outer.matrix_z @ inner.get_logical_ops(Pauli.Z)

        # combine parity checks of the inner and outer codes
        code = CSSCode(
            np.vstack([inner.matrix_x, outer_checks_x]),
            np.vstack([inner.matrix_z, outer_checks_z]),
        )

        if inherit_logicals:
            code._logical_ops = outer.get_logical_ops() @ inner.get_logical_ops()
        return code

    def get_logical_error_rate_func(
        self,
        num_samples: int,
        max_error_rate: float = 0.3,
        pauli_bias: Sequence[float] | None = None,
        **decoder_args: Any,
    ) -> Callable[[float | Sequence[float]], tuple[float, float]]:
        """Construct a function from physical --> logical error rate in a code capacity model.

        In addition to the logical error rate, the constructed function returns an uncertainty
        (standard error) in that logical error rate.

        The physical error rate provided to the constructed function is the probability with which
        each qubit experiences a Pauli error.  The constructed function will throw an error if
        given a physical error rate larger than max_error_rate.  If a pauli_bias is provided, it is
        treated as the relative probabilities of an X, Y, and Z error on each qubit; otherwise,
        these errors occur with equal probability, corresponding to a depolarizing error.

        The logical error rate returned by the constructed function the probability with which a
        code error (obtained by sampling independent errors on all qubits) is converted into a
        logical error by the decoder.

        See ClassicalCode.get_logical_error_rate_func for more details about how this method works.
        """
        if self.field.order != 2:
            raise ValueError("Logical error rate calculations are only supported for binary codes")

        # collect relative probabilities of Z, X, and Y errors
        pauli_bias_zxy: npt.NDArray[np.float_] | None
        if pauli_bias is not None:
            assert len(pauli_bias) == 3
            pauli_bias_zxy = np.array([pauli_bias[2], pauli_bias[0], pauli_bias[1]], dtype=float)
            pauli_bias_zxy /= np.sum(pauli_bias_zxy)
        else:
            pauli_bias_zxy = None

        # construct decoders
        decoder_x = decoders.get_decoder(self.matrix_z, **decoder_args)
        decoder_z = decoders.get_decoder(self.matrix_x, **decoder_args)
        if not isinstance(decoder_x, decoders.DirectDecoder):
            decoder_x = decoders.DirectDecoder.from_indirect(decoder_x, self.matrix_z)
        if not isinstance(decoder_z, decoders.DirectDecoder):
            decoder_z = decoders.DirectDecoder.from_indirect(decoder_z, self.matrix_x)

        # identify logical operators
        logicals_x = self.get_logical_ops(Pauli.X)
        logicals_z = self.get_logical_ops(Pauli.Z)

        # compute decoding fidelities for each error weight
        sample_allocation = _get_sample_allocation(num_samples, len(self), max_error_rate)
        max_error_weight = len(sample_allocation) - 1
        fidelities = np.ones(max_error_weight + 1, dtype=float)
        variances = np.zeros(max_error_weight + 1, dtype=float)
        for weight in range(1, max_error_weight + 1):
            fidelities[weight], variances[weight] = self._estimate_decoding_fidelity_and_variance(
                weight,
                sample_allocation[weight],
                decoder_x,
                decoder_z,
                logicals_x,
                logicals_z,
                pauli_bias_zxy,
            )

        @np.vectorize
        def get_logical_error_rate(error_rate: float) -> tuple[float, float]:
            """Compute a logical error rate in a code-capacity model."""
            if error_rate > max_error_rate:
                raise ValueError(
                    "Cannot determine logical error rates for physical error rates greater than"
                    f" {max_error_rate}.  Try running get_logical_error_rate_func with a larger"
                    " max_error_rate."
                )
            probs = _get_error_probs_by_weight(len(self), error_rate, max_error_weight)
            return 1 - probs @ fidelities, np.sqrt(probs**2 @ variances)

        return get_logical_error_rate

    def _estimate_decoding_fidelity_and_variance(
        self,
        error_weight: int,
        num_samples: int,
        decoder_x: decoders.Decoder,
        decoder_z: decoders.Decoder,
        logicals_x: npt.NDArray[np.int_],
        logicals_z: npt.NDArray[np.int_],
        pauli_bias_zxy: npt.NDArray[np.float_] | None,
    ) -> tuple[float, float]:
        """Estimate a fidelity and its standard error when decoding a fixed number of errors."""
        num_failures = 0
        for _ in range(num_samples):
            # construct an error
            error_locations = random.sample(range(len(self)), error_weight)
            pauli_errors = np.random.choice([1, 2, 3], size=error_weight, p=pauli_bias_zxy)
            error = np.zeros(len(self), dtype=int)
            error[error_locations] = pauli_errors

            # decode Z-type errors
            error_z = error % 2
            residual_z = self.field(decoder_z.decode(error_z))
            if np.any(logicals_x @ residual_z):
                num_failures += 1
                continue

            # decode X-type errors
            error_x = (error > 1).astype(int)
            residual_x = self.field(decoder_x.decode(error_x))
            if np.any(logicals_z @ residual_x):
                num_failures += 1

        infidelity = num_failures / num_samples
        variance = infidelity * (1 - infidelity) / num_samples
        return 1 - infidelity, variance


def _row_reduce(matrix: galois.FieldArray) -> tuple[npt.NDArray[np.int_], list[int]]:
    """Perform Gaussian elimination on a matrix.

    Returns:
        matrix_rref: the reduced row echelon form of the matrix.
        pivot: the "pivot" columns of the reduced matrix.

    In reduced row echelon form, the first nonzero entry of each row is a 1, and these 1s
    occur at a unique columns for each row; these columns are the "pivots" of matrix_rref.
    """
    matrix_rref = matrix.row_reduce()
    sub_matrix = matrix_rref[np.any(matrix_rref, axis=1), :]  # submatrix with nonzero rows
    pivots = np.argmax(sub_matrix.view(np.ndarray).astype(bool), axis=1)
    return matrix_rref, list(pivots)


def _get_sample_allocation(
    num_samples: int, block_length: int, max_error_rate: float
) -> npt.NDArray[np.int_]:
    """Construct an allocation of samples by error weight.

    This method returns an array whose k-th entry is the number of samples to devote to errors of
    weight k, given a maximum error rate that we care about.
    """
    probs = _get_error_probs_by_weight(block_length, max_error_rate)

    # zero out the distribution at k=0, flatten it out to the left of its peak, and renormalize
    probs[0] = 0
    probs[1 : np.argmax(probs)] = probs.max()
    probs /= np.sum(probs)

    # assign sample numbers according to the probability distribution constructed above,
    # increasing num_samples if necessary to deal with weird edge cases from round-off errors
    while np.sum(sample_allocation := np.round(probs * num_samples).astype(int)) < num_samples:
        num_samples += 1  # pragma: no cover

    # truncate trailing zeros and return
    nonzero = np.nonzero(sample_allocation)[0]
    return sample_allocation[: nonzero[-1] + 1]


def _get_error_probs_by_weight(
    block_length: int, error_rate: float, max_weight: int | None = None
) -> npt.NDArray[np.float_]:
    """Build an array whose k-th entry is the probability of a weight-k error in a code.

    If a code has block_length n and each bit has an independent probability p = error_rate of an
    error, then the probability of k errors is (n choose k) p**k (1-p)**(n-k).

    We compute the above probability using logarithms because otherwise the combinatorial factor
    (n choose k) might be too large to handle.
    """
    max_weight = max_weight or block_length

    # deal with some pathological cases
    if error_rate == 0:
        probs = np.zeros(max_weight + 1)
        probs[0] = 1
        return probs
    elif error_rate == 1:
        probs = np.zeros(max_weight + 1)
        probs[block_length:] = 1
        return probs

    log_error_rate = np.log(error_rate)
    log_one_minus_error_rate = np.log(1 - error_rate)
    log_probs = [
        _log_choose(block_length, kk)
        + kk * log_error_rate
        + (block_length - kk) * log_one_minus_error_rate
        for kk in range(max_weight + 1)
    ]
    return np.exp(log_probs)


@functools.cache
def _log_choose(n: int, k: int) -> float:
    """Natural logarithm of (n choose k) = Gamma(n+1) / ( Gamma(k+1) * Gamma(n-k+1) )."""
    return (
        scipy.special.gammaln(n + 1)
        - scipy.special.gammaln(k + 1)
        - scipy.special.gammaln(n - k + 1)
    )<|MERGE_RESOLUTION|>--- conflicted
+++ resolved
@@ -697,16 +697,13 @@
     ) -> None:
         """Construct a qudit code from a parity check matrix over a finite field."""
         AbstractCode.__init__(self, matrix, field)
-<<<<<<< HEAD
         if is_subsystem_code is not None:
             self._is_subsystem_code = is_subsystem_code
         else:
-            self._is_subsystem_code = bool(np.any(self.matrix @ conjugate_xz(self.matrix).T))
+            self._is_subsystem_code = bool(
+                np.any(symplectic_conjugate(self.matrix) @ self.matrix.T)
+            )
         self._exact_distance: int | float | None = None
-=======
-        if validate:
-            assert not np.any(symplectic_conjugate(self.matrix) @ self.matrix.T)
->>>>>>> 562553a6
 
     def __eq__(self, other: object) -> bool:
         """Equality test between two code instances."""
