"""General error-correcting code classes and methods

Copyright 2023 The qLDPC Authors and Infleqtion Inc.

Licensed under the Apache License, Version 2.0 (the "License");
you may not use this file except in compliance with the License.
You may obtain a copy of the License at

    http://www.apache.org/licenses/LICENSE-2.0

Unless required by applicable law or agreed to in writing, software
distributed under the License is distributed on an "AS IS" BASIS,
WITHOUT WARRANTIES OR CONDITIONS OF ANY KIND, either express or implied.
See the License for the specific language governing permissions and
limitations under the License.
"""

from __future__ import annotations

import abc
import functools
import itertools
import random
import warnings
from collections.abc import Callable, Mapping, Sequence
from typing import Any, Iterator, Literal, TypeVar, cast

import galois
import networkx as nx
import numpy as np
import numpy.typing as npt
import scipy.linalg
import scipy.special
import stim

from qldpc import abstract, decoders, external
from qldpc.abstract import DEFAULT_FIELD_ORDER
from qldpc.math import first_nonzero_cols, log_choose, op_to_string, symplectic_conjugate
from qldpc.objects import PAULIS_XZ, Node, Pauli, PauliXZ, QuditOperator

# from ._distance import get_distance_classical, get_distance_quantum

IntegerArray = TypeVar("IntegerArray", npt.NDArray[np.int_], galois.FieldArray)
Slice = slice | npt.NDArray[np.int_] | list[int]


def get_scrambled_seed(seed: int) -> int:
    """Scramble a seed, allowing us to safely increment seeds in repeat-until-success protocols."""
    state = np.random.get_state()
    np.random.seed(seed)
    new_seed = np.random.randint(np.iinfo(np.int32).max + 1)
    np.random.set_state(state)
    return new_seed


def get_random_array(
    field: type[galois.FieldArray],
    shape: int | tuple[int, ...],
    *,
    satisfy: Callable[[galois.FieldArray], bool | np.bool_] = lambda _: True,
    seed: int | None = None,
) -> galois.FieldArray:
    """Get a random array over a given finite field with a given shape.

    If passed a condition that the array must satisfy, re-sample until the condition is met.
    """
    seed = get_scrambled_seed(seed) if seed is not None else None
    while not satisfy(array := field.Random(shape, seed=seed)):
        seed = seed + 1 if seed is not None else None  # pragma: no cover
    return array


################################################################################
# template error-correcting code class


class AbstractCode(abc.ABC):
    """Template class for error-correcting codes."""

    _matrix: galois.FieldArray
    _field: type[galois.FieldArray]
    _dimension: int | None = None
    _distance: int | float | None = None

    def __init__(
        self,
        matrix: AbstractCode | npt.NDArray[np.int_] | Sequence[Sequence[int]],
        field: int | None = None,
    ) -> None:
        """Construct a code from a parity check matrix over a finite field.

        The base field is taken to be F_2 by default.
        """
        if isinstance(matrix, AbstractCode):
            self._matrix = matrix._matrix
            self._field = matrix._field
            self._dimension = matrix._dimension
            self._distance = matrix._distance

            if field is not None and field != matrix._field.order:
                raise ValueError(
                    f"Field argument {field} is inconsistent with the given code, which is defined"
                    f" over F_{self._field.order}"
                )

        elif isinstance(matrix, galois.FieldArray):
            self._matrix = matrix
            self._field = type(matrix)

        else:
            self._field = galois.GF(field or DEFAULT_FIELD_ORDER)
            self._matrix = self._field(matrix)

    @property
    def name(self) -> str:
        """The name of this code."""
        return getattr(self, "_name", type(self).__name__)

    @property
    def field(self) -> type[galois.FieldArray]:
        """Base field over which this code is defined."""
        return self._field

    @property
    def field_name(self) -> str:
        """The name of the base field of this code."""
        characteristic = self.field.characteristic
        degree = self.field.degree
        order = str(characteristic) + (f"^{degree}" if degree > 1 else "")
        return f"GF({order})"

    @abc.abstractmethod
    def __eq__(self, other: object) -> bool:
        """Equality test between two code instances."""

    @abc.abstractmethod
    def __str__(self) -> str:
        """Human-readable representation of this code."""

    @property
    def matrix(self) -> galois.FieldArray:
        """Parity check matrix of this code."""
        return self._matrix

    @functools.cached_property
    @abc.abstractmethod
    def canonicalized(self) -> AbstractCode:
        """The same code with its parity matrix in reduced row echelon form."""

    @staticmethod
    def equiv(code_a: AbstractCode, code_b: AbstractCode) -> bool:
        """Do the two codes have the same parity checks?"""
        return code_a.field is code_b.field and np.array_equal(
            code_a.canonicalized.matrix, code_b.canonicalized.matrix
        )

    @abc.abstractmethod
    def __len__(self) -> int:
        """The block length of this code."""

    @property
    def num_checks(self) -> int:
        """Number of parity checks in this code."""
        return self.matrix.shape[0]

    @functools.cached_property
    def rank(self) -> int:
        """Rank of this code's parity check matrix."""
        return len(self.canonicalized.matrix)

    @functools.cached_property
    def graph(self) -> nx.DiGraph:
        """Tanner graph of this code."""
        return self.matrix_to_graph(self.matrix)

    @staticmethod
    @abc.abstractmethod
    def matrix_to_graph(matrix: npt.NDArray[np.int_] | Sequence[Sequence[int]]) -> nx.DiGraph:
        """Convert a parity check matrix into a Tanner graph."""

    @staticmethod
    @abc.abstractmethod
    def graph_to_matrix(graph: nx.DiGraph) -> galois.FieldArray:
        """Convert a Tanner graph into a parity check matrix."""

    @functools.cached_property
    @abc.abstractmethod
    def dimension(self) -> int:
        """The number of logical (qu)dits encoded by this code."""


################################################################################
# classical codes


class ClassicalCode(AbstractCode):
    """Classical linear error-correcting code over a finite field F_q.

    A classical binary code C = {x} is a set of vectors x (with entries in F_q) called code words.
    We consider only linear codes, for which any linear combination of code words is also code word.

    Operationally, we define a classical code by a parity check matrix H with dimensions
    (num_checks, num_bits).  Each row of H represents a linear constraint (a "check") that code
    words must satisfy.  A vector x is a code word iff H @ x = 0.
    """

    _generator: galois.FieldArray | None = None

    def __init__(
        self,
        matrix: AbstractCode | npt.NDArray[np.int_] | Sequence[Sequence[int]],
        field: int | None = None,
    ) -> None:
        """Construct a classical code from a parity check matrix over a finite field."""
        AbstractCode.__init__(self, matrix, field)

        if isinstance(matrix, ClassicalCode):
            self._generator = matrix._generator

    def __eq__(self, other: object) -> bool:
        """Equality test between two code instances."""
        return (
            isinstance(other, ClassicalCode)
            and self.field is other.field
            and np.array_equal(self.matrix, other.matrix)
        )

    def __str__(self) -> str:
        """Human-readable representation of this code."""
        text = ""
        if self.field.order == 2:
            text += f"{self.name} on {len(self)} bits"
        else:
            text += f"{self.name} on {len(self)} symbols over {self.field_name}"
        text += f", with parity check matrix\n{self.matrix}"
        return text

    def __contains__(
        self, words: npt.NDArray[np.int_] | Sequence[int] | Sequence[Sequence[int]]
    ) -> bool:
        """Does this code contain the given word(s)?"""
        return not np.any(self.matrix @ self.field(words).T)

    @functools.cached_property
    def canonicalized(self) -> ClassicalCode:
        """The same code with its parity matrix in reduced row echelon form."""
        matrix_rref = self.matrix.row_reduce()
        matrix_rref = matrix_rref[np.any(matrix_rref, axis=1), :]
        return ClassicalCode(matrix_rref, self.field.order)

    def __len__(self) -> int:
        """The block length of this code."""
        return self.matrix.shape[1]

    @property
    def num_bits(self) -> int:
        """Number of data bits in this code."""
        return len(self)

    @functools.cached_property
    def rank(self) -> int:
        """Rank of this code's parity check matrix."""
        if self._dimension is not None:
            return len(self) - self._dimension
        return super().rank

    @staticmethod
    def matrix_to_graph(matrix: npt.NDArray[np.int_] | Sequence[Sequence[int]]) -> nx.DiGraph:
        """Convert a parity check matrix into a Tanner graph.

        The Tanner graph is a bipartite graph with (num_checks, num_bits) vertices, respectively
        identified with the checks and bits of the code.  The check vertex c and the bit vertex b
        share an edge iff c addresses b; that is, edge (c, b) is in the graph iff H[c, b] != 0.
        """
        graph = nx.DiGraph()
        for row, col in zip(*np.nonzero(matrix)):
            node_c = Node(index=int(row), is_data=False)
            node_d = Node(index=int(col), is_data=True)
            graph.add_edge(node_c, node_d, val=matrix[row][col])
        if isinstance(matrix, galois.FieldArray):
            graph.order = type(matrix).order
        return graph

    @staticmethod
    def graph_to_matrix(graph: nx.DiGraph) -> galois.FieldArray:
        """Convert a Tanner graph into a parity check matrix."""
        num_bits = sum(node.is_data for node in graph.nodes())
        num_checks = len(graph.nodes()) - num_bits
        field = getattr(graph, "order", DEFAULT_FIELD_ORDER)
        matrix = galois.GF(field).Zeros((num_checks, num_bits))
        for node_c, node_b, data in graph.edges(data=True):
            matrix[node_c.index, node_b.index] = data.get("val", 1)
        return matrix

    def get_weight(self) -> int:
        """Compute the weight of the largest parity check."""
        return np.max(np.count_nonzero(self.matrix.view(np.ndarray), axis=1))

    @functools.cached_property
    def dimension(self) -> int:
        """The number of logical bits encoded by this code."""
        if self._dimension is not None:
            return self._dimension
        return len(self) - self.rank

    @property
    def generator(self) -> galois.FieldArray:
        """Generator of this code: a matrix whose rows form a basis for all code words."""
        if self._generator is None:
            self._generator = self.matrix.null_space()
        return self._generator

    def set_generator(self, generator: npt.NDArray[np.int_] | Sequence[Sequence[int]]) -> None:
        """Set the generator matrix of this code."""
        generator = self.field(generator)
        if np.any(self.matrix @ generator.T):
            raise ValueError("Provided generator matrix has nontrivial syndromes")

        required_rank = len(self) - self.rank
        generator_rank = np.linalg.matrix_rank(generator)
        if generator_rank != required_rank:
            raise ValueError(
                f"Provided generator matrix has incorrect rank ({generator_rank} instead of"
                f" {required_rank})"
            )
        self._generator = generator

    def iter_words(self, skip_zero: bool = False) -> Iterator[galois.FieldArray]:
        """Iterate over the code words of this code."""
        vectors = itertools.product(self.field.elements, repeat=self.generator.shape[0])
        if skip_zero:
            # skip the all-0 vector
            next(vectors)
        for vector in vectors:
            yield self.field(vector) @ self.generator

    def get_random_word(self, *, seed: int | None = None) -> galois.FieldArray:
        """Random code word: a sum of all generating words with random field coefficients."""
        num_words = self.generator.shape[0]
        return get_random_array(self.field, num_words, seed=seed) @ self.generator

    def dual(self) -> ClassicalCode:
        """Dual to this code.

        The dual code ~C is the set of bitstrings orthogonal to C:
        ~C = { x : x @ y = 0 for all y in C }.
        The parity check matrix of ~C is equal to the generator of C.
        """
        return ClassicalCode(self.generator)

    def __invert__(self) -> ClassicalCode:
        return self.dual()

    @staticmethod
    def tensor_product(code_a: ClassicalCode, code_b: ClassicalCode) -> ClassicalCode:
        """Tensor product C_a ⨂ C_b of two codes C_a and C_b.

        Let G_a and G_b respectively denote the generators C_a and C_b.
        Definition: C_a ⨂ C_b is the code whose generators are G_a ⨂ G_b.

        Observation: G_a ⨂ G_b is the check matrix of ~(C_a ⨂ C_b).
        We therefore construct ~(C_a ⨂ C_b) and return its dual ~~(C_a ⨂ C_b) = C_a ⨂ C_b.
        """
        if code_a.field is not code_b.field:
            raise ValueError("Cannot take tensor product of codes over different fields")
        gen_a: npt.NDArray[np.int_] = code_a.generator
        gen_b: npt.NDArray[np.int_] = code_b.generator
        return ~ClassicalCode(np.kron(gen_a, gen_b))

    def get_distance(
        self,
        *,
        bound: int | bool | None = None,
        vector: Sequence[int] | npt.NDArray[np.int_] | None = None,
        **decoder_args: Any,
    ) -> int | float:
        """Compute (or upper bound) the minimum Hamming weight of nontrivial code words.

        If `bound is None`, compute an exact code distance by brute force.  Otherwise, compute
        upper bounds using a randomized algorithm and minimize over `bound` trials.  For a detailed
        explanation, see `get_one_distance_bound`.

        If provided a vector, compute (or bound) the minimum Hamming distance between this vector
        and a code word.

        Additional arguments, if applicable, are passed to a decoder in `get_one_distance_bound`.
        """
        if not bound:
            return self.get_distance_exact(vector=vector)
        return self.get_distance_bound(num_trials=int(bound), vector=vector, **decoder_args)

    def get_distance_exact(
        self, *, vector: Sequence[int] | npt.NDArray[np.int_] | None = None
    ) -> int | float:
        """Compute the minimum weight of nontrivial code words by brute force.

        If passed a vector, compute the minimum Hamming distance between the vector and a code word.
        """
        if (known_distance := self.get_distance_if_known(vector)) is not None:
            return known_distance

        if vector is not None:
            vector = self.field(vector)
            return min(np.count_nonzero(word - vector) for word in self.iter_words())

        # we do not know the exact distance, so compute it
        if self.field.order == 2 and False:
            ...
            # distance = get_distance_classical(self.generator.view(np.ndarray).astype(np.uint8))
        else:
            warnings.warn(
                "Computing the exact distance of a non-binary code may take a (very) long time"
            )
            distance = min(np.count_nonzero(word) for word in self.iter_words(skip_zero=True))
        self._distance = int(distance)
        return self._distance

    def get_distance_if_known(
        self, vector: Sequence[int] | npt.NDArray[np.int_] | None = None
    ) -> int | float | None:
        """Retrieve exact distance, if known.  Otherwise return None."""
        if vector is not None:
            return np.count_nonzero(vector) if self.dimension == 0 else None

        # the distance of dimension-0 codes is undefined
        if self.dimension == 0:
            self._distance = np.nan

        return self._distance

    def get_distance_bound(
        self,
        num_trials: int = 1,
        *,
        cutoff: int | None = None,
        vector: Sequence[int] | npt.NDArray[np.int_] | None = None,
        **decoder_args: Any,
    ) -> int | float:
        """Compute an upper bound on code distance by minimizing many individual upper bounds.

        If passed a cutoff, don't bother trying to find distances less than the cutoff.

        If passed a vector, compute the minimum Hamming distance between the vector and a code word.

        Additional arguments, if applicable, are passed to a decoder in `get_one_distance_bound`.
        """
        if (known_distance := self.get_distance_if_known(vector)) is not None:
            return known_distance

        min_bound = len(self)
        for _ in range(num_trials):
            if cutoff and min_bound <= cutoff:
                break
            new_bound = self.get_one_distance_bound(vector=vector, **decoder_args)
            min_bound = int(min(min_bound, new_bound))
        return min_bound

    def get_one_distance_bound(
        self, *, vector: Sequence[int] | npt.NDArray[np.int_] | None = None, **decoder_args: Any
    ) -> int:
        """Use a randomized algorithm to compute a single upper bound on code distance.

        The code distance is the minimum Hamming distance between two code words, or equivalently
        the minimum Hamming weight of a nonzero code word.  To find a minimal nonzero code word we
        decode a trivial (all-0) syndrome, but enforce that the code word has nonzero overlap with a
        random word, which excludes the all-0 word as a candidate.

        If passed a vector, bound the minimum Hamming distance between the vector and a code word.
        Equivalently, we can interpret the given vector as an error, and find a minimal-weight
        correction from decoding the syndrome induced by this vector.

        Additional arguments, if applicable, are passed to a decoder.
        """
        if vector is not None:
            # find the distance of the given vector from a code word
            correction = decoders.decode(
                self.matrix, self.matrix @ self.field(vector), **decoder_args
            )
            return int(np.count_nonzero(correction))

        # effective syndrome: a trivial "actual" syndrome, and a nonzero overlap with a random word
        effective_syndrome = np.zeros(self.num_checks + 1, dtype=int)
        effective_syndrome[-1] = 1

        valid_candidate_found = False
        while not valid_candidate_found:
            # construct an effective check matrix with a random nonzero word
            random_word = get_random_array(self.field, len(self), satisfy=lambda vec: vec.any())
            effective_check_matrix = np.vstack([self.matrix, random_word])

            # find a low-weight candidate code word
            candidate = decoders.decode(effective_check_matrix, effective_syndrome, **decoder_args)

            # check whether we found a valid candidate
            actual_syndrome = effective_check_matrix @ self.field(candidate)
            valid_candidate_found = np.array_equal(actual_syndrome, effective_syndrome)

        return int(np.count_nonzero(candidate))

    def get_code_params(
        self, *, bound: int | bool | None = None, **decoder_args: Any
    ) -> tuple[int, int, int | float]:
        """Compute the parameters of this code: [n,k,d].

        Here:
        - n is the number of data bits
        - k is the number of encoded ("logical") bits
        - d is the code distance

        If `bound is None`, compute an exact code distance by brute force.  Otherwise, compute an
        upper bound using `bound` trials of a a randomized algorithm.  For a detailed explanation,
        see the `get_one_distance_bound` method.

        Keyword arguments are passed to the calculation of code distance.
        """
        distance = self.get_distance(bound=bound, vector=None, **decoder_args)
        return len(self), self.dimension, distance

    @staticmethod
    def random(
        bits: int, checks: int, field: int | None = None, *, seed: int | None = None
    ) -> ClassicalCode:
        """Construct a random linear code with the given number of bits and checks.

        Reject any code with trivial checks or unchecked bits, identified by an all-zero row or
        column in the code's parity check matrix.
        """
        code_field = galois.GF(field or DEFAULT_FIELD_ORDER)

        def nontrivial(matrix: galois.FieldArray) -> bool:
            """Return True iff all rows and columns are nonzero."""
            return all(np.any(row) for row in matrix) and all(np.any(col) for col in matrix.T)

        matrix = get_random_array(code_field, (checks, bits), satisfy=nontrivial, seed=seed)
        return ClassicalCode(matrix)

    @staticmethod
    def from_generator(
        generator: npt.NDArray[np.int_] | Sequence[Sequence[int]], field: int | None = None
    ) -> ClassicalCode:
        """Construct a ClassicalCode from a generator matrix."""
        return ~ClassicalCode(generator, field)

    @staticmethod
    def from_name(name: str) -> ClassicalCode:
        """Named code in the GAP computer algebra system."""
        standardized_name = name.strip().replace(" ", "")  # remove whitespace
        matrix, field = external.codes.get_code(standardized_name)
        code = ClassicalCode(matrix, field)
        setattr(code, "_name", name)
        return code

    def get_automorphism_group(self) -> abstract.Group:
        """Get the automorphism group of this code.

        The auomorphism group of a classical linear code is the group of permutations of bits that
        preserve the code space.
        """
        matrix = self.canonicalized.matrix.view(np.ndarray)
        checks_str = ["[" + ",".join(map(str, line)) + "]" for line in matrix]
        matrix_str = "[" + ",".join(checks_str) + "]"
        code_str = f"CheckMatCode({matrix_str}, GF({self.field.order}))"
        group_str = "AutomorphismGroup" if self.field.order == 2 else "PermutationAutomorphismGroup"
        return abstract.Group.from_name(f"{group_str}({code_str})", field=self.field.order)

    @staticmethod
    def stack(*codes: ClassicalCode) -> ClassicalCode:
        """Stack the given classical codes.

        The stacked code is obtained by having the input codes act on disjoint sets of bits.
        Stacking two codes with parameters [n_1, k_1, d_1] and [n_2, k_2, d_2], for example, results
        in a single code with parameters [n_1 + n_2, k_1 + k_2, min(d_1, d_2)].
        """
        fields = [code.field for code in codes]
        if len(set(fields)) > 1:
            raise ValueError("Cannot stack codes over different fields")
        matrices = [code.matrix for code in codes]
        return ClassicalCode(scipy.linalg.block_diag(*matrices), field=fields[0].order)

    def puncture(self, *bits: int) -> ClassicalCode:
        """Delete the specified bits from a code.

        To delete bits from the code, we remove the corresponding columns from its generator matrix
        (whose rows are code words that form a basis for the code space).
        """
        assert all(0 <= bit < len(self) for bit in bits)
        bits_to_keep = [bit for bit in range(len(self)) if bit not in bits]
        new_generator = self.generator[:, bits_to_keep]
        return ClassicalCode.from_generator(new_generator, self.field.order)

    def shorten(self, *bits: int) -> ClassicalCode:
        """Shorten a code to the words that are zero on the specified bits, and delete those bits.

        To shorten a code on a given bit, we:
        - move the bit to the first position,
        - row-reduce the generator matrix into the form [ identity_matrix, other_stuff ], and
        - delete the first row and column from the generator matrix.
        """
        assert all(0 <= bit < len(self) for bit in bits)
        generator = self.generator
        for bit in sorted(bits, reverse=True):
            generator = np.roll(generator, -bit, axis=1)  # type:ignore[assignment]
            generator = generator.row_reduce()[1:, 1:]
            generator = np.roll(generator, bit, axis=1)  # type:ignore[assignment]
        return ClassicalCode.from_generator(generator)

    def get_logical_error_rate_func(
        self, num_samples: int, max_error_rate: float = 0.3, **decoder_args: Any
    ) -> Callable[[float | Sequence[float]], tuple[float, float]]:
        """Construct a function from physical --> logical error rate in a code capacity model.

        In addition to the logical error rate, the constructed function returns an uncertainty
        (standard error) in that logical error rate.

        The physical error rate provided to the constructed function is the probability with which
        each bit experiences a bit-flip error.  The constructed function will throw an error if
        given a physical error rate larger than max_error_rate.

        The logical error rate returned by the constructed function the probability with which a
        code error (obtained by sampling independent errors on all bits) is decoded incorrectly.

        The basic idea in this method is to first think of the decoding fidelity F(p) = 1 -
        logical_error_rate(p) as a function of the physical error rate p, and decompose
            F(p) = sum_k q_k(p) F_k,
        where q_k(p) = (n choose k) p**k (1-p)**(n-k) is the probability of a weight-k error (here n
        is total number of bits in the code), and F_k is the probability with which a weight-k error
        is corrected by the decoder.  Importantly, F_k is independent of p.  We therefore use our
        sample budget to compute estimates of F_k (according to some allocation of samples to each
        weight k, which depends on the max_error_rate), and then recycle the values of F_k to
        compute each F(p).

        There is one more minor trick, which is that we can use the fact that F_k = 1 to simplify
            F(p) = q_0(p) + sum_(k>0) q_k(p) F_k.
        We thereby only need to sample errors of weight k > 0.
        """
        decoder = decoders.get_decoder(self.matrix, **decoder_args)
        if not isinstance(decoder, decoders.DirectDecoder):
            decoder = decoders.DirectDecoder.from_indirect(decoder, self.matrix)

        # compute decoding fidelities for each error weight
        sample_allocation = _get_sample_allocation(num_samples, len(self), max_error_rate)
        max_error_weight = len(sample_allocation) - 1
        fidelities = np.ones(max_error_weight + 1, dtype=float)
        variances = np.zeros(max_error_weight + 1, dtype=float)
        for weight in range(1, max_error_weight + 1):
            fidelities[weight], variances[weight] = self._estimate_decoding_fidelity_and_variance(
                weight, sample_allocation[weight], decoder
            )

        @np.vectorize
        def get_logical_error_rate(error_rate: float) -> tuple[float, float]:
            """Compute a logical error rate in a code-capacity model."""
            if error_rate > max_error_rate:
                raise ValueError(
                    "Cannot determine logical error rates for physical error rates greater than"
                    f" {max_error_rate}.  Try running get_logical_error_rate_func with a larger"
                    " max_error_rate."
                )
            probs = _get_error_probs_by_weight(len(self), error_rate, max_error_weight)
            return 1 - probs @ fidelities, np.sqrt(probs**2 @ variances)

        return get_logical_error_rate

    def _estimate_decoding_fidelity_and_variance(
        self, error_weight: int, num_samples: int, decoder: decoders.Decoder
    ) -> tuple[float, float]:
        """Estimate a fidelity and its variance when decoding a fixed number of errors."""
        num_failures = 0
        for _ in range(num_samples):
            # construct an error
            error_locations = random.sample(range(len(self)), error_weight)
            error = np.zeros(len(self), dtype=int)
            error[error_locations] = np.random.choice(range(1, self.field.order), size=error_weight)

            # decode a corrupted all-zero code word
            decoded_word = decoder.decode(error.view(np.ndarray))
            if np.any(decoded_word):
                num_failures += 1

        infidelity = num_failures / num_samples
        variance = infidelity * (1 - infidelity) / num_samples
        return 1 - infidelity, variance


################################################################################
# quantum codes


class QuditCode(AbstractCode):
    """Quantum code for Galois qudits with dimension q = p^m for prime p and integer m.

    A QuditCode is initialized from a parity check matrix H whose rows represent Pauli strings.  If
    all of these Pauli strings commute, then the QuditCode is a stabilizer code, and the rows of H
    are generators of the code's stabilizer group.  Otherwise, the QuditCode is a subsystem code,
    which is equivalent to a stabilizer code in which some logical qudits are promoted to "gauge
    qudits".  In this case, the rows of H are generators of the code's gauge group.

    More specifically, for a QuditCode with block length num_qudits, each row of H is a symplectic
    vector P = [P_x|P_z] of length 2 * num_qudits, where each of P_x and P_z are vectors of length
    num_qudits that indicate the support of X-type and Z-type Pauli operators on the physical qudits
    of the QuditCode.  If P_x[j] = r_x and P_z[j] = r_z, where r_x and r_z are elements of the the
    Galois field GF(q) (for example, GF(2) ~ {0, 1} for qubits), then the Pauli string P addresses
    physical qudit j by the qudit operator X(r_x) Z(r_z), where
    - X(r) = sum_{k=0}^{q-1} |k+r><k| is a shift operator, and
    - Z(r) = sum_{k=0}^{q-1} w^{k r} |k><k| is a phase operator, with w = exp(2 pi i / q).
    Here r and k are not integers, but elements of the Galois field GF(q), which has special rules
    for addition and multiplication when q is not a prime number.

    The matrix H is a "parity check matrix" in the sense that its null space with respect to the
    symplectic inner product ⟨P,Q⟩_s = P_x @ Q_z - P_z @ Q_x = symplectic_conjugate(P) @ Q is the
    space of logical Pauli operators of the QuditCode.

    References:
    - https://errorcorrectionzoo.org/c/galois_into_galois
    - https://errorcorrectionzoo.org/c/galois_stabilizer
    - https://errorcorrectionzoo.org/c/oecc
    Helpful lecture by Gottesman: https://www.youtube.com/watch?v=JWg4zrNAF-g
    """

    _stabilizer_ops: galois.FieldArray | None = None
    _gauge_ops: galois.FieldArray | None = None
    _logical_ops: galois.FieldArray | None = None
    _is_subsystem_code: bool

    def __init__(
        self,
        matrix: AbstractCode | npt.NDArray[np.int_] | Sequence[Sequence[int]],
        field: int | None = None,
        *,
        is_subsystem_code: bool | None = None,
    ) -> None:
        """Construct a qudit code from a parity check matrix over a finite field."""
        AbstractCode.__init__(self, matrix, field)

        if isinstance(matrix, QuditCode):
            self._stabilizer_ops = matrix._stabilizer_ops
            self._gauge_ops = matrix._gauge_ops
            self._logical_ops = matrix._logical_ops
            self._is_subsystem_code = matrix.is_subsystem_code
            assert is_subsystem_code is None or is_subsystem_code == matrix.is_subsystem_code

        else:
            if is_subsystem_code is None:
                is_subsystem_code = bool(np.any(symplectic_conjugate(self.matrix) @ self.matrix.T))
            self._is_subsystem_code = is_subsystem_code

    def __eq__(self, other: object) -> bool:
        """Equality test between two code instances."""
        return (
            isinstance(other, QuditCode)
            and self.field is other.field
            and np.array_equal(self.matrix, other.matrix)
        )

    def __str__(self) -> str:
        """Human-readable representation of this code."""
        text = f"{self.name} on {len(self)}"
        if self.field.order == 2:
            text += " qubits"
        else:
            text += f" qudits over {self.field_name}"
        text += f", with parity check matrix\n{self.matrix}"
        return text

    @property
    def is_subsystem_code(self) -> bool:
        """Is this code a subsystem code?  If not, it is a stabilizer code."""
        return self._is_subsystem_code

    @functools.cached_property
    def canonicalized(self) -> QuditCode:
        """The same code with its parity matrix in reduced row echelon form."""
        matrix_rref = self.matrix.row_reduce()
        matrix_rref = matrix_rref[np.any(matrix_rref, axis=1), :]
        return QuditCode(matrix_rref, self.field.order, is_subsystem_code=self.is_subsystem_code)

    @staticmethod
    def matrix_to_graph(matrix: npt.NDArray[np.int_] | Sequence[Sequence[int]]) -> nx.DiGraph:
        """Convert a parity check matrix into a Tanner graph."""
        graph = nx.DiGraph()
        matrix = np.reshape(matrix, (len(matrix), 2, -1))
        for row, xz, col in zip(*np.nonzero(matrix)):
            node_check = Node(index=int(row), is_data=False)
            node_qudit = Node(index=int(col), is_data=True)
            graph.add_edge(node_check, node_qudit)

            qudit_op = graph[node_check][node_qudit].get(QuditOperator, QuditOperator())
            vals_xz = list(qudit_op.value)
            vals_xz[xz] += int(matrix[row, xz, col])
            graph[node_check][node_qudit][QuditOperator] = QuditOperator(tuple(vals_xz))

        # remember order of the field, and use Pauli operators if appropriate
        if isinstance(matrix, galois.FieldArray):
            graph.order = type(matrix).order
            if graph.order == 2:
                for _, __, data in graph.edges(data=True):
                    data[Pauli] = Pauli(data[QuditOperator].value)
                    del data[QuditOperator]

        return graph

    @staticmethod
    def graph_to_matrix(graph: nx.DiGraph) -> galois.FieldArray:
        """Convert a Tanner graph into a parity check matrix."""
        num_qudits = sum(1 for node in graph.nodes() if node.is_data)
        num_checks = len(graph.nodes()) - num_qudits
        matrix = np.zeros((num_checks, 2, num_qudits), dtype=int)
        for node_check, node_qudit, data in graph.edges(data=True):
            op = data.get(QuditOperator) or data.get(Pauli)
            matrix[node_check.index, :, node_qudit.index] = op.value
        field = getattr(graph, "order", DEFAULT_FIELD_ORDER)
        return galois.GF(field)(matrix.reshape(num_checks, 2 * num_qudits))

    def get_strings(self) -> list[str]:
        """Parity checks checks of this code, represented by strings."""
        matrix = self.matrix.reshape(self.num_checks, 2, self.num_qudits)
        checks = []
        for check in range(self.num_checks):
            ops = []
            for qudit in range(self.num_qudits):
                val_x = matrix[check, Pauli.X, qudit]
                val_z = matrix[check, Pauli.Z, qudit]
                vals_xz = (val_x, val_z)
                if self.field.order == 2:
                    ops.append(str(Pauli(vals_xz)))
                else:
                    ops.append(str(QuditOperator(vals_xz)))
            checks.append(" ".join(ops))
        return checks

    @staticmethod
    def from_strings(*checks: str, field: int | None = None) -> QuditCode:
        """Construct a QuditCode from the provided parity checks."""
        field = field or DEFAULT_FIELD_ORDER
        check_ops = [check.split() for check in checks]
        num_checks = len(check_ops)
        num_qudits = len(check_ops[0])
        operator: type[Pauli] | type[QuditOperator] = Pauli if field == 2 else QuditOperator

        matrix = np.zeros((num_checks, 2, num_qudits), dtype=int)
        for index, check_op in enumerate(check_ops):
            if len(check_op) != num_qudits:
                raise ValueError(f"Parity checks 0 and {index} have different lengths")
            for qudit, op in enumerate(check_op):
                matrix[index, :, qudit] = operator.from_string(op).value

        return QuditCode(matrix.reshape(num_checks, 2 * num_qudits), field)

    def __len__(self) -> int:
        """The block length of this code."""
        return self.matrix.shape[1] // 2

    @property
    def num_qudits(self) -> int:
        """Number of data qudits in this code."""
        return len(self)

    @property
    def num_qubits(self) -> int:
        """Number of data qubits in this code."""
        if not self.field.order == 2:
            raise ValueError(
                "You asked for the number of qubits in this code, but this code is built out of "
                rf"{self.field.order}-dimensional qudits.\nTry calling {type(self)}.num_qudits."
            )
        return len(self)

    def get_weight(self) -> int:
        """Compute the weight of the largest parity check."""
        matrix_x = self.matrix[:, : len(self)].view(np.ndarray)
        matrix_z = self.matrix[:, len(self) :].view(np.ndarray)
        return np.max(np.count_nonzero(matrix_x | matrix_z, axis=1))

    def get_logical_ops(
        self, pauli: PauliXZ | None = None, *, recompute: bool = False
    ) -> galois.FieldArray:
        """Basis of nontrivial logical Pauli operators for this code.

        Logical operators are represented by a matrix logical_ops with shape (2 * k, 2 * n), where
        k and n are, respectively, the numbers of logical and physical qudits in this code.
        Each row of logical_ops is a vector that represents a logical operator.  The first
        (respectively, second) n entries of this vector indicate the support of _physical_ X-type
        (respectively, Z-type) operators.  Similarly, the first (second) k rows correspond to
        _logical_ X-type (Z-type) operators.  The logical operators at rows j and j+k are dual to
        each other, which is to say that the logical operator at row j commutes with the logical
        operators in all other rows except row j+k.

        If this method is passed a pauli operator (Pauli.X or Pauli.Z), it returns only the logical
        operators of that type.

        Due to the way that logical operators are constructed in this method, logical Z-type
        operators only address physical qudits by physical Z-type operators, while logical X-type
        operators address at least one physical qudit with a physical X-type operator, and may
        additionally address physical qudits with physical Z-type operators.

        Logical operators are constructed with the method similar to that in Section 4.1 of
        Gottesman's thesis (arXiv:9705052), generalized for subsystem qudit codes.  The basic
        strategy is to fix the values of the logical operator matrix in the GL sector of the parity
        check matrix when written in standard form (see QuditCode.get_standard_form_data), and then
        fill in the remaining entries of the logical operator matrix as required by parity check
        constraints.
        """
        assert pauli is None or pauli in PAULIS_XZ

        # if requested, retrieve logical operators of one type only
        if pauli is not None:
            return self.get_logical_ops(recompute=recompute).reshape(2, -1, 2 * len(self))[pauli]

        # return logical operators if known and not asked to recompute
        if not (self._logical_ops is None or recompute):
            return self._logical_ops

        # construct the standard-form parity check matrix
        (
            matrix,
            qudit_locs,
            (rows_sx, rows_gx, rows_sz, rows_gz),
            (cols_sx, cols_gx, cols_lx, cols_sz, cols_gz, cols_lz),
        ) = self.get_standard_form_data()
        matrix_x = matrix[:, 0, :]
        matrix_z = matrix[:, 1, :]

        # X/Z support of X/Z logical operators, as column vectors
        logicals_xx = self.field.Zeros((len(self), self.dimension))
        logicals_zz = self.field.Zeros((len(self), self.dimension))

        # "seed" the logical operators in the GL sector
        if not self.is_subsystem_code:
            logicals_xx[cols_lz] = self.field.Identity(self.dimension)
            logicals_zz[cols_lx] = self.field.Identity(self.dimension)

        else:
            cols_gl = sorted(_join_slices(cols_gx, cols_lx))  # indices for all GL columns
            """
            Focusing on the gauge-qudit rows (i.e., constraints) of the parity check matrix, define
                A = matrix_z[rows_gz, cols_gl],
                B = matrix_x[rows_gx, cols_gl],
            and denode the logical operator components in the GL sector by
                U = logicals_xx[cols_gl],
                V = logicals_zz[cols_gl].
            These components need to satisfy the system of matrix equations
                (1) A @ U.T = 0,
                (2) B @ V.T = 0,
                (3) U.T @ V = I.
            Without loss of generality, we can satisfy (1) and (2) by setting
                U = null_space(A).T
                V = null_space(B).T @ M,
            where the matrix M is determined by subsituting U and V back into (3),
                U.T @ W @ M = I.
            """
            mat_U = matrix_z[rows_gz, cols_gl].null_space().T  # type:ignore[attr-defined]
            mat_W = matrix_x[rows_gx, cols_gl].null_space().T  # type:ignore[attr-defined]
            mat_M = np.linalg.inv(mat_U.T @ mat_W)
            logicals_xx[cols_gl] = mat_U
            logicals_zz[cols_gl] = mat_W @ mat_M

        # fill in remaining entries by enforcing parity check constraints
        logicals_xx[cols_sz] = -matrix_z[rows_sz] @ logicals_xx
        logicals_zz[cols_sx] = -matrix_x[rows_sx] @ logicals_zz

        # Z support of X-type logicals, as column vectors
        logicals_xz = self.field.Zeros((len(self), self.dimension))
        logicals_xz[cols_lx] = self.field.Identity(self.dimension)
        logicals_xz[cols_gx] = -matrix_x[rows_gx] @ logicals_xz + matrix_z[rows_gx] @ logicals_xx
        logicals_xz[cols_sx] = -matrix_x[rows_sx] @ logicals_xz + matrix_z[rows_sx] @ logicals_xx

        # full X and Z logicals as row vectors
        logicals_x = np.vstack([logicals_xx, logicals_xz]).T
        logicals_z = np.vstack([np.zeros_like(logicals_zz), logicals_zz]).T

        # move qudits back to their original locations, save logicals, and return
        permutation = np.argsort(qudit_locs)
        logicals_x = logicals_x.reshape(-1, len(self))[:, permutation].reshape(-1, 2 * len(self))
        logicals_z = logicals_z.reshape(-1, len(self))[:, permutation].reshape(-1, 2 * len(self))
        self._logical_ops = np.vstack([logicals_x, logicals_z])  # type:ignore[assignment]
        return self._logical_ops  # type:ignore[return-value]

    def get_standard_form_data(
        self,
    ) -> tuple[
        npt.NDArray[np.int_],  # standard-form matrix, with shape (-1, 2, len(self))
        npt.NDArray[np.int_],  # qudit locations
        tuple[slice, slice, slice, slice],  # row sectors
        tuple[slice, Slice, Slice, slice, Slice, Slice],  # column sectors
    ]:
        """Construct the standard form of the parity check matrix with Gaussian elimination.

        The standard form of the parity check is the block matrix

        ⌈  I   ·   ·   ·  |  ·   ·   ·   ·  ⌉ S_X --> rows_sx (X-type stabilizers)
        |      ·   I   ·  |  ·   ·   ·   ·  | G_X --> rows_gx (X-type gauge ops)
        |                 |  ·   I   ·   ·  | S_Z --> rows_sz (Z-type stabilizers)
        ⌊                 |  ·       I   ·  ⌋ G_Z --> rows_gz (Z-type gauge ops)
          S_X S_Z G_X L_X   S_X S_Z G_Z L_Z
           |   |   |   |     |   |   |   |
           |   |   |   |     |   |   |   └----------> cols_lz (# of columns = # of logical qudits)
           |   |   |   |     |   |   └--------------> cols_gz (Z-type gauge pivots)
           |   |   |   |     |   └------------------> cols_sz (Z-type stabilizer pivots)
           |   |   |   |     └----------------------> cols_sx (X-type stabilizer pivots)
           |   |   |   └----------------------------> cols_lx (# of columns = # of logical qudits)
           |   |   └--------------------------------> cols_gx (X-type gauge pivots)
           |   └------------------------------------> cols_sz (Z-type stabilizer pivots)
           └----------------------------------------> cols_sx (X-type stabilizer pivots)

        Here I is an identity matrix of an appropriate size, and dots (·) indicate nonzero blocks
        of the matrix.  Each row sector is associated with sets of linearly independent stabilizers
        or gauge operators, though the gauge operators are generally not necessarily sorted into
        conjugate pairs (as in self.get_gauge_ops() and self.get_logical_ops()).

        For convenience, the standard-form matrix is returned with shape (-1, 2, len(self)), such
        that, for example, matrix[r, 1, :] indicates the Pauli-Z support of parity check r.

        In addition to the standard-form matrix, this method returns a 1-D array qudit_locs, for
        which qudit_locs[j] is the location of qudit j in the standard-form matrix.  The original
        parity check matrix (modulo elementary row operations and array reshaping) is
        matrix[:, :, np.argsort(qudit_locs)].  As a sanity check, the following test should pass:
            matrix_2d = matrix[:, :, np.argsort(qudit_locs)].reshape(-1, 2 * len(self))
            assert np.array_equal(matrix_2d.row_reduce(), self.canonicalized.matrix)

        Finally, this method also returns slices (index sets) for all row and column sectors, which
        enables selecting blocks of the parity check matrix with, say, matrix[rows_sx, 1, cols_lz].

        One subtlety to note is that columns of the standard-form matrix may not be in the same
        order as that suggested by the visualization above, but blocks retrieved by the index sets
        are guaranteed to be consistent with the placement of identity matrices, which is to say
        that each of
            matrix[rows_sx, 0, cols_sx]
            matrix[rows_gx, 0, cols_gx]
            matrix[rows_sz, 1, cols_sz]
            matrix[rows_gz, 1, cols_gz]
        is guaranteed to be an identity matrix.
        """
        matrix: npt.NDArray[np.int_]
        cols_lx: Slice
        cols_lz: Slice

        def _with_permuted_qudits(
            matrix: npt.NDArray[np.int_], permutation: Slice
        ) -> npt.NDArray[np.int_]:
            """Permute the qudits of a parity check matrix."""
            return matrix.reshape(-1, len(self))[:, permutation].reshape(matrix.shape)

        if not self.is_subsystem_code:
            # keep track of qudit locations as we swap them around
            qudit_locs = np.arange(len(self), dtype=int)

            # row reduce and identify pivots in the X sector
            matrix = self.canonicalized.matrix
            all_pivots_x = first_nonzero_cols(matrix)
            pivots_x = all_pivots_x[all_pivots_x < len(self)]

            # move the X pivots to the back
            other_x = [qq for qq in range(len(self)) if qq not in pivots_x]
            permutation = other_x + list(pivots_x)
            matrix = _with_permuted_qudits(matrix, permutation)
            qudit_locs = qudit_locs[permutation]

            # row reduce and identify pivots in the Z sector
            sub_matrix = matrix[len(pivots_x) :, len(self) :]
            sub_matrix = ClassicalCode(sub_matrix).canonicalized.matrix
            matrix[len(pivots_x) :, len(self) :] = sub_matrix
            all_pivots_z = first_nonzero_cols(sub_matrix)
            pivots_z = all_pivots_z[: len(self) - len(pivots_x) - self.dimension]

            # move the stabilizer Z pivots to the back
            other_z = [qq for qq in range(len(self)) if qq not in pivots_z]
            permutation = other_z + list(pivots_z)
            matrix = _with_permuted_qudits(matrix, permutation)
            qudit_locs = qudit_locs[permutation]

            # some helpful numbers
            num_stabs_x = len(pivots_x)
            num_stabs_z = len(pivots_z)
            num_logicals = len(self) - num_stabs_x - num_stabs_z

            # row/column sectors of the parity check matrix
            rows_sx = slice(num_stabs_x)
            rows_sz = slice(rows_sx.stop, rows_sx.stop + num_stabs_z)
            cols_lx = cols_lz = slice(num_logicals)
            cols_sx = slice(cols_lx.stop, cols_lx.stop + num_stabs_x)
            cols_sz = slice(cols_sx.stop, cols_sx.stop + num_stabs_z)

            # fill in empty gauge sectors
            rows_gx = rows_gz = cols_gx = cols_gz = slice(0)

        else:
            # X-type and Z-type stabilizers in standard form
            stabilizer_ops = self.get_stabilizer_ops()
            code = QuditCode(stabilizer_ops, is_subsystem_code=False)
            (
                standard_stabilizer_ops,
                qudit_locs,
                (rows_sx, _, rows_sz, _),
                (cols_sx, _, _, cols_sz, _, cols_gl),
            ) = code.get_standard_form_data()
            stabilizers_x = standard_stabilizer_ops[rows_sx].reshape(-1, 2 * len(self))
            stabilizers_z = standard_stabilizer_ops[rows_sz, 1, :]
            cols_gl = _join_slices(cols_gl)  # convert into an indexable array

            # some helpful numbers
            num_stabs_x = len(stabilizers_x)
            num_stabs_z = len(stabilizers_z)
            num_gauges = self.gauge_dimension
            num_logicals = len(self) - num_stabs_x - num_stabs_z - num_gauges

            # canonicalized parity check matrices with qudits in the same order as above
            checks = _with_permuted_qudits(self.canonicalized.matrix, qudit_locs)
            checks_x = checks[: num_stabs_x + num_gauges]
            checks_z = checks[num_stabs_x + num_gauges :, len(self) :]

            # row reduce X-type stabilizers + parity checks to place gauge ops at the bottom
            permutation_x = _join_slices(cols_sx, cols_gl, cols_sz)
            matrix_x = _with_permuted_qudits(np.vstack([stabilizers_x, checks_x]), permutation_x)
            matrix_x = ClassicalCode(matrix_x).canonicalized.matrix[: num_stabs_x + num_gauges]
            pivots_gx = first_nonzero_cols(matrix_x)[num_stabs_x:] - num_stabs_x
            matrix_x = _with_permuted_qudits(matrix_x, np.argsort(permutation_x))

            # row reduce Z-type stabilizers + parity checks to place gauge ops at the bottom
            permutation_z = _join_slices(cols_sz, cols_gl, cols_sx)
            matrix_z = _with_permuted_qudits(np.vstack([stabilizers_z, checks_z]), permutation_z)
            matrix_z = ClassicalCode(matrix_z).canonicalized.matrix
            pivots_gz = first_nonzero_cols(matrix_z)[num_stabs_z:] - num_stabs_z
            matrix_z = _with_permuted_qudits(matrix_z, np.argsort(permutation_z))

            """
            Row reducing the combiner stabilizer + gauge matrices added gauge ops to stabilizers to
            zero out entries above the gauge-pivot columns.  Remove the added gauge operators.
            """
            matrix_x[:num_stabs_x] += (
                stabilizers_x[:num_stabs_x, pivots_gx] @ matrix_x[num_stabs_x:]
            )
            matrix_z[:num_stabs_z] += (
                stabilizers_z[:num_stabs_z, pivots_gz] @ matrix_z[num_stabs_z:]
            )

            # full parity check matrix in standard form
            matrix = np.vstack([matrix_x, np.hstack([np.zeros_like(matrix_z), matrix_z])])

            # identify row sectors for the standard-form matrix
            rows_sx = slice(num_stabs_x)
            rows_gx = slice(rows_sx.stop, rows_sx.stop + num_gauges)
            rows_sz = slice(rows_gx.stop, rows_gx.stop + num_stabs_z)
            rows_gz = slice(rows_sz.stop, rows_sz.stop + num_gauges)

            # split logical vs. gauge column sectors
            cols_gx = cols_gl[pivots_gx]
            cols_gz = cols_gl[pivots_gz]
            cols_lx = [qq for qq in cols_gl if qq not in cols_gx]  # type:ignore[operator]
            cols_lz = [qq for qq in cols_gl if qq not in cols_gz]  # type:ignore[operator]

        matrix = matrix.reshape(-1, 2, len(self))
        return (
            matrix,
            qudit_locs,
            (rows_sx, rows_gx, rows_sz, rows_gz),
            (cols_sx, cols_gx, cols_lx, cols_sz, cols_gz, cols_lz),
        )

    def set_logical_ops(
        self, logical_ops: npt.NDArray[np.int_] | Sequence[Sequence[int]], *, validate: bool = True
    ) -> None:
        """Set the logical operators of this code to the provided logical operators."""
        logical_ops = self.field(logical_ops)
        if validate:
            dimension = len(logical_ops) // 2
            logical_ops_x = logical_ops[:dimension]
            logical_ops_z = logical_ops[dimension:]
            inner_products = symplectic_conjugate(logical_ops_x) @ logical_ops_z.T
            if not np.array_equal(inner_products, np.eye(dimension, dtype=int)):
                raise ValueError("The given logical operators have incorrect commutation relations")
            if np.any(symplectic_conjugate(self.matrix) @ logical_ops.T):
                raise ValueError("The given logical operators violate parity checks")
            if dimension != self.dimension:
                raise ValueError("An incorrect number of logical operators was provided")
        self._logical_ops = logical_ops
        self._dimension = len(logical_ops) // 2

    def get_stabilizer_ops(
        self, pauli: PauliXZ | None = None, *, recompute: bool = False, canonicalized: bool = False
    ) -> galois.FieldArray:
        """Basis of stabilizer group generators for this code.

        If canonicalized is True, guarantee that the stabilizer matrix is canonicalized (i.e., row
        reduced) such that its rows are a minimal generating set for the stabilizer group.
        """
        assert pauli is None or pauli in PAULIS_XZ

        # if requested, retrieve stabilizer operators of one type only
        if pauli is not None:
            stabilizer_ops = self.get_stabilizer_ops()
            pivots_x = first_nonzero_cols(stabilizer_ops) < len(self)
            return stabilizer_ops[pivots_x if pauli is Pauli.X else ~pivots_x]

        if not self.is_subsystem_code:
            return self.matrix if not canonicalized else self.canonicalized.matrix

        if self._stabilizer_ops is None or recompute:
            stabs_and_gauges = self.canonicalized.matrix
            stabs_and_logs = symplectic_conjugate(stabs_and_gauges).null_space()
            stabs_and_gauges_and_logs = np.vstack([stabs_and_gauges, stabs_and_logs])
            assert isinstance(stabs_and_gauges_and_logs, galois.FieldArray)
            self._stabilizer_ops = symplectic_conjugate(stabs_and_gauges_and_logs).null_space()

        if canonicalized and not _is_canonicalized(self._stabilizer_ops):
            self._stabilizer_ops = self.get_stabilizer_ops(recompute=True)

        return self._stabilizer_ops

    def get_gauge_ops(self, pauli: PauliXZ | None = None) -> galois.FieldArray:
        """Basis of nontrivial logical Pauli operators for the gauge qudits of this code.

        Nontrivial logical Pauli operators for the gauge qudits are organized similarly to the
        logical Pauli operators computed by QuditCode.get_logical_ops.
        """
        assert pauli is None or pauli in PAULIS_XZ

        if not self.is_subsystem_code:
            return self.field.Zeros((0, 2 * len(self)))

        # if requested, retrieve gauge operators of one type only
        if pauli is not None:
            return self.get_gauge_ops().reshape(2, -1, 2 * len(self))[pauli]

        # return gauge operators if known
        if self._gauge_ops is not None:
            return self._gauge_ops

        self._gauge_ops = self.get_dual_subsystem_code().get_logical_ops()
        return self._gauge_ops

    def get_dual_subsystem_code(self) -> QuditCode:
        """Get the subsystem code that swaps gauge and logical qudits of this code."""
        matrix = np.vstack([self.get_stabilizer_ops(), self.get_logical_ops()])
        return QuditCode(matrix, is_subsystem_code=self.dimension != 0)

    @functools.cached_property
    def dimension(self) -> int:
        """The number of logical qudits encoded by this code."""
        if self._dimension is not None:
            return self._dimension
        if self._logical_ops is not None:
            return len(self._logical_ops) // 2
        if not self.is_subsystem_code:
            return len(self) - self.rank
        num_stabs = len(self.get_stabilizer_ops(canonicalized=True))
        return len(self) - (self.rank + num_stabs) // 2

    @functools.cached_property
    def gauge_dimension(self) -> int:
        """The number of gauge qudits in this code."""
        if not self.is_subsystem_code:
            return 0
        num_stabs = len(self.get_stabilizer_ops(canonicalized=True))
        return (self.rank - num_stabs) // 2

    def get_code_params(
        self, *, bound: int | bool | None = None, **decoder_args: Any
    ) -> tuple[int, int, int | float]:
        """Compute the parameters of this code: [n,k,d].

        Here:
        - n is the number of data qudits
        - k is the number of encoded ("logical") qudits
        - d is the code distance

        If `bound is None`, compute an exact code distance by brute force.  Otherwise, compute an
        upper bound using `bound` trials of a a randomized algorithm.  For a detailed explanation,
        see the `get_one_distance_bound` method.

        Keyword arguments are passed to the calculation of code distance.
        """
        distance = self.get_distance(bound=bound, **decoder_args)
        return len(self), self.dimension, distance

    def get_distance(self, *, bound: int | bool | None = None, **decoder_args: Any) -> int | float:
        """Compute (or upper bound) the minimum weight of nontrivial logical operators.

        If `bound is None`, compute an exact code distance by brute force.  Otherwise, compute
        upper bounds using a randomized algorithm and minimize over `bound` trials.  For a detailed
        explanation, see `get_one_distance_bound`.

        Additional arguments, if applicable, are passed to a decoder in `get_one_distance_bound`.
        """
        if not bound:
            return self.get_distance_exact()
        return self.get_distance_bound(num_trials=int(bound), **decoder_args)

    def get_distance_exact(self) -> int | float:
        """Compute the minimum weight of nontrivial logical operators by brute force."""
        if (known_distance := self.get_distance_if_known()) is not None:
            return known_distance

        # we do not know the exact distance, so compute it
        logical_ops = self.get_logical_ops()
<<<<<<< HEAD
        stabilizer_ops = self.get_stabilizer_ops(canonicalized=True)
        if self.field.order == 2 and False:
            ...
            # distance = get_distance_quantum(
            #     logical_ops.view(np.ndarray).astype(np.uint8),
            #     stabilizer_ops.view(np.ndarray).astype(np.uint8),
            # )
=======
        stabilizers = self.get_stabilizer_ops(canonicalized=True)
        if self.is_subsystem_code:
            stabilizers = np.vstack([stabilizers, self.get_gauge_ops()])  # type:ignore[assignment]

        if self.field.order == 2:
            distance = get_distance_quantum(
                logical_ops.view(np.ndarray).astype(np.uint8),
                stabilizers.view(np.ndarray).astype(np.uint8),
            )
>>>>>>> 6f8f7267
        else:
            warnings.warn(
                "Computing the exact distance of a non-binary code may take a (very) long time"
            )
            distance = len(self)
            code_logical_ops = ClassicalCode.from_generator(logical_ops)
            code_stabilizers = ClassicalCode.from_generator(stabilizers)
            for word_l, word_s in itertools.product(
                code_logical_ops.iter_words(skip_zero=True),
                code_stabilizers.iter_words(),
            ):
                word = word_l + word_s
                support_x = word[: len(self)].view(np.ndarray)
                support_z = word[len(self) :].view(np.ndarray)
                distance = min(distance, np.count_nonzero(support_x | support_z))

        self._distance = int(distance)
        return distance

    def get_distance_if_known(self) -> int | float | None:
        """Retrieve exact distance, if known.  Otherwise return None."""
        # the distance of dimension-0 codes is undefined
        if self.dimension == 0:
            self._distance = np.nan

        return self._distance

    def get_distance_bound(
        self, num_trials: int = 1, *, cutoff: int | None = None, **decoder_args: Any
    ) -> int | float:
        """Compute an upper bound on code distance by minimizing many individual upper bounds.

        If passed a cutoff, don't bother trying to find distances less than the cutoff.

        Additional arguments, if applicable, are passed to a decoder in `get_one_distance_bound`.
        """
        if (known_distance := self.get_distance_if_known()) is not None:
            return known_distance

        min_bound = len(self)
        for _ in range(num_trials):
            if cutoff and min_bound <= cutoff:
                break
            new_bound = self.get_one_distance_bound(**decoder_args)
            min_bound = int(min(min_bound, new_bound))
        return min_bound

    def get_one_distance_bound(self, **decoder_args: Any) -> int:
        """Use a randomized algorithm to compute a single upper bound on code distance."""
        raise NotImplementedError(
            "Monte Carlo distance bound calculation is not implemented for a general QuditCode"
        )

    def conjugated(self, qudits: slice | Sequence[int] | None = None) -> QuditCode:
        """Apply local Fourier transforms to data qudits, swapping X-type and Z-type operators."""
        if qudits is None:
            qudits = getattr(self, "_default_conjugate", ())
        matrix = self.matrix.copy().reshape(-1, 2, len(self))
        matrix[:, :, qudits] = matrix[:, ::-1, qudits]
        matrix = matrix.reshape(-1, 2 * len(self))
        code = QuditCode(matrix, field=self.field.order, is_subsystem_code=self.is_subsystem_code)

        if self._logical_ops is not None:
            logical_ops = self._logical_ops.copy().reshape(-1, 2, len(self))
            logical_ops[:, :, qudits] = logical_ops[:, ::-1, qudits]
            logical_ops = logical_ops.reshape(-1, 2 * len(self))
            code.set_logical_ops(logical_ops)

        return code

    def deformed(
        self, circuit: str | stim.Circuit, *, preserve_logicals: bool = False
    ) -> QuditCode:
        """Deform a code by the given circuit.

        If preserve_logicals is True, preserve the logical operators of the original code (or throw
        an error if the original logical operators are invalid for the deformed code).  Otherwise,
        transform the logical operators as well.
        """
        if not self.field.order == 2:
            raise ValueError("Code deformation is only supported for qubit codes")

        # convert the physical circuit into a tableau
        identity = stim.Circuit(f"I {len(self) - 1}")
        circuit = stim.Circuit(circuit) if isinstance(circuit, str) else circuit
        tableau = (circuit + identity).to_tableau()

        def deform_strings(strings: IntegerArray) -> IntegerArray:
            """Deform the given Pauli strings."""
            new_strings = []
            for check in strings:
                string = op_to_string(check)
                xs_zs = tableau(string).to_numpy()
                new_strings.append(np.concatenate(xs_zs))
            return self.field(new_strings)

        # deform this code by transforming its stabilizers
        matrix = deform_strings(self.matrix)
        new_code = QuditCode(matrix, is_subsystem_code=self.is_subsystem_code)

        # preserve or update logical operators, as applicable
        if preserve_logicals:
            new_code.set_logical_ops(self.get_logical_ops())
        elif self._logical_ops is not None:
            new_code.set_logical_ops(deform_strings(self.get_logical_ops()))

        return new_code

    @staticmethod
    def stack(*codes: QuditCode, inherit_logicals: bool = True) -> QuditCode:
        """Stack the given qudit codes.

        The stacked code is obtained by having the input codes act on disjoint sets of bits.
        Stacking two codes with parameters [n_1, k_1, d_1] and [n_2, k_2, d_2], for example, results
        in a single code with parameters [n_1 + n_2, k_1 + k_2, min(d_1, d_2)].
        """
        codes_x = [ClassicalCode(code.matrix.reshape(-1, 2, len(code))[:, 0, :]) for code in codes]
        codes_z = [ClassicalCode(code.matrix.reshape(-1, 2, len(code))[:, 1, :]) for code in codes]
        code_x = ClassicalCode.stack(*codes_x)
        code_z = ClassicalCode.stack(*codes_z)
        matrix = np.hstack([code_x.matrix, code_z.matrix])
        is_subsystem_code = any(code.is_subsystem_code for code in codes)
        code = QuditCode(matrix, is_subsystem_code=is_subsystem_code)
        if inherit_logicals:
            logicals_xx = [
                QuditCode.get_logical_ops(code, Pauli.X)[:, : len(code)] for code in codes
            ]
            logicals_zx = [
                QuditCode.get_logical_ops(code, Pauli.Z)[:, : len(code)] for code in codes
            ]
            logicals_xz = [
                QuditCode.get_logical_ops(code, Pauli.X)[:, len(code) :] for code in codes
            ]
            logicals_zz = [
                QuditCode.get_logical_ops(code, Pauli.Z)[:, len(code) :] for code in codes
            ]
            logical_ops = np.block(
                [
                    [scipy.linalg.block_diag(*logicals_xx), scipy.linalg.block_diag(*logicals_xz)],
                    [scipy.linalg.block_diag(*logicals_zx), scipy.linalg.block_diag(*logicals_zz)],
                ]
            )
            code.set_logical_ops(logical_ops)
        return code

    @staticmethod
    def concatenate(
        inner: QuditCode,
        outer: QuditCode,
        outer_physical_to_inner_logical: Mapping[int, int] | Sequence[int] | None = None,
        *,
        inherit_logicals: bool = True,
    ) -> QuditCode:
        """Concatenate two qudit codes.

        The concatenated code uses the logical qudits of the "inner" code as the physical qudits of
        the "outer" code, with outer_physical_to_inner_logical defining the map from outer physical
        qudit index to inner logical qudit index.

        This method nominally assumes that len(outer_physical_to_inner_logical) is equal to both the
        number of logical qudits of the inner code and the number of physical qudits of the outer
        code.  If len(outer_physical_to_inner_logical) is larger than the number of inner logicals
        or outer physicals, then copies of the inner and outer codes are used (stacked together) to
        match the expected number of "intermediate" qudits.  If no outer_physical_to_inner_logical
        mapping is provided, then this method "interleaves" intermediate qubits, using each logical
        qubit of an inner block as a physical qubit of a different outer code block.

        If inherit_logicals is True, use the logical operators of the outer code as the logical
        operators of the concatenated code.  Otherwise, logical operators of the concatenated code
        get recomputed from scratch.
        """
        # stack copies of the inner and outer codes (if necessary) and permute inner logicals
        inner, outer = QuditCode._standardize_concatenation_inputs(
            inner, outer, outer_physical_to_inner_logical
        )
        is_subsystem_code = inner.is_subsystem_code or outer.is_subsystem_code

        """
        Parity checks inherited from the outer code are nominally defined in terms of their support
        on logical operators of the inner code.  Expand these parity checks into their support on
        the physical qudits of the inner code.
        """
        outer_checks = outer.matrix @ inner.get_logical_ops()

        # combine parity checks of the inner and outer codes
        code = QuditCode(
            np.vstack([inner.matrix, outer_checks]), is_subsystem_code=is_subsystem_code
        )

        if inherit_logicals:
            code._logical_ops = outer.get_logical_ops() @ inner.get_logical_ops()
        return code

    @staticmethod
    def _standardize_concatenation_inputs(
        inner: QuditCode,
        outer: QuditCode,
        outer_physical_to_inner_logical: Mapping[int, int] | Sequence[int] | None,
    ) -> tuple[QuditCode, QuditCode]:
        """Helper function for code concatenation.

        This method...
        - stacks copies of the inner and outer codes as necessary to make the number of logical
          qudits of the inner code equal to the number of physical qudits of the outer code, and
        - permutes logical qudits of the inner code according to outer_physical_to_inner_logical.
          If no outer_physical_to_inner_logical mapping is provided, then this method "interleaves"
          intermediate qubits, using each logical qubit of an inner block as a physical qubit of a
          different outer code block.
        """
        if inner.field is not outer.field:
            raise ValueError("Cannot concatenate codes over different fields")

        # convert outer_physical_to_inner_logical into a tuple that we can use to permute an array
        if outer_physical_to_inner_logical is None:
            outer_physical_to_inner_logical = tuple(
                np.arange(len(outer) * inner.dimension, dtype=int)
                .reshape(len(outer), inner.dimension)
                .T.ravel()
            )
        else:
            num_qudits = len(outer_physical_to_inner_logical)
            if num_qudits % inner.dimension or num_qudits % len(outer):
                raise ValueError(
                    "Code concatenation requires the number of qudits mapped by"
                    f" outer_physical_to_inner_logical ({num_qudits}) to be divisible by the number"
                    f" of logical qudits of the inner code ({inner.dimension}) and the number of"
                    f" physical qudits of the outer code ({len(outer)})"
                )
            outer_physical_to_inner_logical = tuple(
                outer_physical_to_inner_logical[qq]
                for qq in range(len(outer_physical_to_inner_logical))
            )

        # stack copies of the inner and outer codes, if necessary
        if (num_inner_blocks := len(outer_physical_to_inner_logical) // inner.dimension) > 1:
            inner = inner.stack(*[inner] * num_inner_blocks)
        if (num_outer_blocks := len(outer_physical_to_inner_logical) // len(outer)) > 1:
            outer = outer.stack(*[outer] * num_outer_blocks)

        # permute logical operators of the inner code
        inner._logical_ops = (
            inner.get_logical_ops()  # type:ignore[assignment]
            .reshape(2, inner.dimension, -1)[:, outer_physical_to_inner_logical, :]
            .reshape(2 * inner.dimension, -1)
        )

        return inner, outer


class CSSCode(QuditCode):
    """QuditCode with separate X-type and Z-type parity checks.

    A CSSCode is defined from two classical codes with parity check matrices H_x and H_z, whose rows
    indicate, respectively, the support of X-type Pauli strings that witness Z-type errors, and
    Z-type Pauli strings that witness X-type errors.  The full parity check matrix of a CSSCode is
    ⌈ H_x,  0  ⌉
    ⌊  0 , H_z ⌋.

    If all parity checks of a CSSCode commute, H_x @ H_z.T == 0, then the CSSCode is a stabilizer
    code; otherwise, the CSSCode is a subsystem code.

    References:
    - https://errorcorrectionzoo.org/c/galois_subsystem_css
    - https://errorcorrectionzoo.org/c/galois_css
    """

    _code_x: ClassicalCode
    _code_z: ClassicalCode
    _distance_x: int | float | None = None
    _distance_z: int | float | None = None
    _equal_distance_xz: bool

    def __init__(
        self,
        code_x: ClassicalCode | npt.NDArray[np.int_] | Sequence[Sequence[int]],
        code_z: ClassicalCode | npt.NDArray[np.int_] | Sequence[Sequence[int]],
        field: int | None = None,
        *,
        is_subsystem_code: bool | None = None,
        promise_equal_distance_xz: bool = False,  # do X and Z logicals have equal minimum weight?
    ) -> None:
        """Build a CSSCode from classical subcodes that specify X-type and Z-type parity checks."""
        self._code_x = ClassicalCode(code_x, field)  # X-type parity checks, measuring Z-type errors
        self._code_z = ClassicalCode(code_z, field)  # Z-type parity checks, measuring X-type errors
        self._field = self.code_x.field
        if len(self.code_x) != len(self.code_z) or self.code_x.field is not self.code_z.field:
            raise ValueError("The sub-codes provided for this CSSCode are incompatible")

        if is_subsystem_code is not None:
            self._is_subsystem_code = is_subsystem_code
        else:
            self._is_subsystem_code = bool(np.any(self.matrix_x @ self.matrix_z.T))
        self._equal_distance_xz = promise_equal_distance_xz or self.code_x == self.code_z

        if self._distance_x is not None and self._distance_z is not None:
            self._distance = min(self._distance_x, self._distance_z)

    def __eq__(self, other: object) -> bool:
        """Equality test between two code instances."""
        return (
            isinstance(other, type(self))
            and self.field is other.field
            and np.array_equal(self.code_x.matrix, other.code_x.matrix)
            and np.array_equal(self.code_z.matrix, other.code_z.matrix)
        )

    def __str__(self) -> str:
        """Human-readable representation of this code."""
        text = ""
        if self.field.order == 2:
            text += f"{self.name} on {len(self)} qubits"
        else:
            text += f"{self.name} on {len(self)} qudits over {self.field_name}"
        text += f"\nX-type parity checks:\n{self.matrix_x}"
        text += f"\nZ-type parity checks:\n{self.matrix_z}"
        return text

    @property
    def code_x(self) -> ClassicalCode:
        """The classical code of X-type parity checks."""
        return self._code_x

    @property
    def code_z(self) -> ClassicalCode:
        """The classical code of Z-type parity checks."""
        return self._code_z

    @property
    def matrix_x(self) -> galois.FieldArray:
        """X-type parity checks."""
        return self.code_x.matrix

    @property
    def matrix_z(self) -> galois.FieldArray:
        """Z-type parity checks."""
        return self.code_z.matrix

    def get_code(self, pauli: PauliXZ) -> ClassicalCode:
        """Retrieve the classical code of stabilizers of a given type."""
        assert pauli in PAULIS_XZ
        return self.code_x if pauli is Pauli.X else self.code_z

    def get_matrix(self, pauli: PauliXZ) -> galois.FieldArray:
        """Retrieve the classical code of stabilizers of a given type."""
        assert pauli in PAULIS_XZ
        return self.matrix_x if pauli is Pauli.X else self.matrix_z

    @functools.cached_property
    def matrix(self) -> galois.FieldArray:
        """Overall parity check matrix."""
        matrix = np.block(
            [
                [self.matrix_x, np.zeros_like(self.matrix_x)],
                [np.zeros_like(self.matrix_z), self.matrix_z],
            ]
        )
        return self.field(matrix)

    @functools.cached_property
    def canonicalized(self) -> CSSCode:
        """The same code with its parity matrices in reduced row echelon form."""
        return CSSCode(
            self.code_x.canonicalized,
            self.code_z.canonicalized,
            is_subsystem_code=self.is_subsystem_code,
        )

    @staticmethod
    def equiv(code_a: AbstractCode, code_b: AbstractCode) -> bool:
        """Do the two codes have the same parity checks?"""
        if isinstance(code_a, CSSCode) and isinstance(code_b, CSSCode):
            return ClassicalCode.equiv(code_a.code_x, code_b.code_x) and ClassicalCode.equiv(
                code_a.code_z, code_b.code_z
            )
        return AbstractCode.equiv(code_a, code_b)

    def __len__(self) -> int:
        """Number of data qudits in this code."""
        return self.matrix_x.shape[1]

    @property
    def num_checks_x(self) -> int:
        """Number of X-type parity checks in this code."""
        return self.matrix_x.shape[0]

    @property
    def num_checks_z(self) -> int:
        """Number of Z-type parity checks in this code."""
        return self.matrix_z.shape[0]

    @property
    def num_checks(self) -> int:
        """Number of parity checks in this code."""
        return self.num_checks_x + self.num_checks_z

    @functools.cached_property
    def rank(self) -> int:
        """Rank of this code's parity check matrix.

        Equivalently, the number of linearly independent parity checks in this code.
        """
        return self.code_x.rank + self.code_z.rank

    def get_logical_ops(
        self, pauli: PauliXZ | None = None, *, symplectic: bool = False, recompute: bool = False
    ) -> galois.FieldArray:
        """Basis of nontrivial logical Pauli operators for this code.

        Logical operators are represented by a matrix logical_ops with shape (2 * k, 2 * n), where
        k and n are, respectively, the numbers of logical and physical qudits in this code.
        Each row of logical_ops is a vector that represents a logical operator.  The first
        (respectively, second) n entries of this vector indicate the support of _physical_ X-type
        (respectively, Z-type) operators.  Similarly, the first (second) k rows correspond to
        _logical_ X-type (Z-type) operators.  The logical operators at rows j and j+k are dual to
        each other, which is to say that the logical operator at row j commutes with the logical
        operators in all other rows except row j+k.

        If this method is passed a pauli operator (Pauli.X or Pauli.Z), it returns only the logical
        operators of that type.  This matrix has shape (k, n) by default, but is expanded into a
        matrix with shape (k, 2 * n) if this method is called with symplectic=True.

        Logical X-type operators only address physical qudits by physical X-type operators, and
        logical Z-type operators only address physical qudits by physical Z-type operators.

        Logical operators are constructed with the method similar to that in Section 4.1 of
        Gottesman's thesis (arXiv:9705052), generalized for subsystem qudit codes.  The basic
        strategy is to fix the values of the logical operator matrix in the GL sector of the parity
        check matrix when written in standard form (see QuditCode.get_standard_form_data), and then
        fill in the remaining entries of the logical operator matrix as required by parity check
        constraints.
        """
        assert pauli is None or pauli in PAULIS_XZ

        # if requested, retrieve logical operators of one type only
        if pauli is not None:
            shape: tuple[int, ...]
            index: list[PauliXZ | slice]
            if symplectic:
                shape = (2, self.dimension, 2 * len(self))
                index = [pauli, slice(None), slice(None)]
            else:
                shape = (2, self.dimension, 2, len(self))
                index = [pauli, slice(None), pauli, slice(None)]
            return self.get_logical_ops(recompute=recompute).reshape(shape)[tuple(index)]  # type:ignore[return-value]

        # return logical operators if known and not asked to recompute
        if not (self._logical_ops is None or recompute):
            return self._logical_ops

        # construct the standard-form parity check matrices
        (
            matrix_x,
            matrix_z,
            qudit_locs,
            (rows_sx, rows_gx, rows_sz, rows_gz),
            (cols_sx, cols_gx, cols_lx, cols_sz, cols_gz, cols_lz),
        ) = self.get_standard_form_data_xz()

        # X/Z support of X/Z logical operators, as column vectors
        logicals_x = self.field.Zeros((len(self), self.dimension))
        logicals_z = self.field.Zeros((len(self), self.dimension))

        # "seed" the logical operators in the GL sector
        if not self.is_subsystem_code:
            logicals_x[cols_lz] = self.field.Identity(self.dimension)
            logicals_z[cols_lx] = self.field.Identity(self.dimension)

        else:
            # see QuditCode.get_logical_ops for an explanation of what's happening here
            cols_gl = sorted(_join_slices(cols_gx, cols_lx))
            mat_U = matrix_z[rows_gz, cols_gl].null_space().T  # type:ignore[attr-defined]
            mat_W = matrix_x[rows_gx, cols_gl].null_space().T  # type:ignore[attr-defined]
            mat_M = np.linalg.inv(mat_U.T @ mat_W)
            logicals_x[cols_gl] = mat_U
            logicals_z[cols_gl] = mat_W @ mat_M

        # fill in remaining entries by enforcing parity check constraints
        logicals_x[cols_sz] = -matrix_z[rows_sz] @ logicals_x
        logicals_z[cols_sx] = -matrix_x[rows_sx] @ logicals_z

        # move qudits back to their original locations, save logicals, and return
        permutation = np.argsort(qudit_locs)
        logicals_x = logicals_x[permutation]
        logicals_z = logicals_z[permutation]
        self._logical_ops = self.field(scipy.linalg.block_diag(logicals_x.T, logicals_z.T))
        return self._logical_ops

    def get_standard_form_data_xz(
        self,
    ) -> tuple[
        npt.NDArray[np.int_],  # standard-form matrix_x, with shape (self.dimension, len(self))
        npt.NDArray[np.int_],  # standard-form matrix_z, with shape (self.dimension, len(self))
        npt.NDArray[np.int_],  # qudit locations
        tuple[slice, slice, slice, slice],  # row sectors
        tuple[slice, Slice, Slice, slice, Slice, Slice],  # column sectors
    ]:
        """Construct the standard form X/Z parity check matrices with Gaussian elimination.

        See QuditCode.get_standard_form_data for additional information.  The primary difference
        here is that this method returns the standard forms of matrix_x and matrix_z separately.
        """
        cols_lx: Slice
        cols_lz: Slice

        if not self.is_subsystem_code:
            # keep track of qudit locations as we swap them around
            qudit_locs = np.arange(len(self), dtype=int)

            # initialize matrix_x and matrix_z
            matrix_x = self.canonicalized.matrix_x
            matrix_z = self.canonicalized.matrix_z

            # identify pivots in the X sector, and move X pivots to the back
            pivots_x = first_nonzero_cols(matrix_x)
            other_x = [qq for qq in range(len(self)) if qq not in pivots_x]
            permutation = other_x + list(pivots_x)
            matrix_x = matrix_x[:, permutation]
            matrix_z = matrix_z[:, permutation]
            qudit_locs = qudit_locs[permutation]

            # row reduce and identify pivots in the Z sector, and move Z pivots to the back
            matrix_z = matrix_z.row_reduce()
            pivots_z = first_nonzero_cols(matrix_z)
            other_z = [qq for qq in range(len(self)) if qq not in pivots_z]
            permutation = other_z + list(pivots_z)
            matrix_x = matrix_x[:, permutation]
            matrix_z = matrix_z[:, permutation]
            qudit_locs = qudit_locs[permutation]

            # some helpful numbers
            num_stabs_x = len(pivots_x)
            num_stabs_z = len(pivots_z)
            num_logicals = len(self) - num_stabs_x - num_stabs_z

            # row/column sectors of the parity check matrix
            rows_sx = slice(num_stabs_x)
            rows_sz = slice(num_stabs_z)
            cols_lx = cols_lz = slice(num_logicals)
            cols_sx = slice(cols_lx.stop, cols_lx.stop + num_stabs_x)
            cols_sz = slice(cols_sx.stop, cols_sx.stop + num_stabs_z)

            # fill in empty gauge sectors
            rows_gx = rows_gz = cols_gx = cols_gz = slice(0)

        else:
            # X-type and Z-type stabilizers in standard form
            stabilizers_x: npt.NDArray[np.int_] = self.get_stabilizer_ops(Pauli.X)
            stabilizers_z: npt.NDArray[np.int_] = self.get_stabilizer_ops(Pauli.Z)
            code = CSSCode(stabilizers_x, stabilizers_z, is_subsystem_code=False)
            (
                stabilizers_x,
                stabilizers_z,
                qudit_locs,
                (rows_sx, _, rows_sz, _),
                (cols_sx, _, _, cols_sz, _, cols_gl),
            ) = code.get_standard_form_data_xz()
            cols_gl = _join_slices(cols_gl)  # convert into indexable array

            # some helpful numbers
            num_stabs_x = len(stabilizers_x)
            num_stabs_z = len(stabilizers_z)
            num_gauges = self.gauge_dimension

            # canonicalized parity check matrices with qudits in the same order as above
            checks_x = self.canonicalized.matrix_x[:, qudit_locs]
            checks_z = self.canonicalized.matrix_z[:, qudit_locs]

            # row reduce X-type stabilizers + parity checks to ensure that gauge ops at the bottom
            permutation_x = _join_slices(cols_sx, cols_gl, cols_sz)
            matrix_x = np.vstack([stabilizers_x, checks_x])[:, permutation_x]  # type:ignore[assignment]
            matrix_x = ClassicalCode(matrix_x).canonicalized.matrix
            pivots_gx = first_nonzero_cols(matrix_x)[num_stabs_x:] - num_stabs_x
            matrix_x = matrix_x[:, np.argsort(permutation_x)]

            # row reduce Z-type stabilizers + parity checks to ensure that gauge ops at the bottom
            permutation_z = _join_slices(cols_sz, cols_gl, cols_sx)
            matrix_z = np.vstack([stabilizers_z, checks_z])[:, permutation_z]  # type:ignore[assignment]
            matrix_z = ClassicalCode(matrix_z).canonicalized.matrix
            pivots_gz = first_nonzero_cols(matrix_z)[num_stabs_z:] - num_stabs_z
            matrix_z = matrix_z[:, np.argsort(permutation_z)]

            """
            Row reducing the combiner stabilizer + gauge matrices added gauge ops to stabilizers to
            zero out entries above the gauge-pivot columns.  Remove the added gauge operators.
            """
            matrix_x[:num_stabs_x] += (
                stabilizers_x[:num_stabs_x, pivots_gx] @ matrix_x[num_stabs_x:]
            )
            matrix_z[:num_stabs_z] += (
                stabilizers_z[:num_stabs_z, pivots_gz] @ matrix_z[num_stabs_z:]
            )

            # identify row sectors for gauge ops
            rows_gx = slice(rows_sx.stop, rows_sx.stop + num_gauges)
            rows_gz = slice(rows_sz.stop, rows_sz.stop + num_gauges)

            # split logical vs. gauge column sectors
            cols_gx = cols_gl[pivots_gx]
            cols_gz = cols_gl[pivots_gz]
            cols_lx = [qq for qq in cols_gl if qq not in cols_gx]  # type:ignore[operator]
            cols_lz = [qq for qq in cols_gl if qq not in cols_gz]  # type:ignore[operator]

        return (
            matrix_x,
            matrix_z,
            qudit_locs,
            (rows_sx, rows_gx, rows_sz, rows_gz),
            (cols_sx, cols_gx, cols_lx, cols_sz, cols_gz, cols_lz),
        )

    def set_logical_ops_xz(
        self,
        logicals_x: npt.NDArray[np.int_] | Sequence[Sequence[int]],
        logicals_z: npt.NDArray[np.int_] | Sequence[Sequence[int]],
        *,
        validate: bool = True,
    ) -> None:
        """Set the logical operators of this code to the provided logical operators."""
        logical_ops = scipy.linalg.block_diag(logicals_x, logicals_z)
        self.set_logical_ops(logical_ops, validate=validate)

    def get_stabilizer_ops(
        self,
        pauli: PauliXZ | None = None,
        *,
        recompute: bool = False,
        canonicalized: bool = False,
        symplectic: bool = False,
    ) -> galois.FieldArray:
        """Basis of stabilizer group generators for this code.

        If canonicalized is True, guarantee that the stabilizer matrix is canonicalized (i.e., row
        reduced) such that its rows are a minimal generating set for the stabilizer group.
        """
        if self._stabilizer_ops is None and self.is_subsystem_code:
            stabs_and_gauges_x = self.canonicalized.get_matrix(Pauli.X)
            stabs_and_gauges_z = self.canonicalized.get_matrix(Pauli.Z)
            stabs_and_logs_x = stabs_and_gauges_z.null_space()
            stabs_and_logs_z = stabs_and_gauges_x.null_space()
            stabs_and_gauges_and_logs_x = np.vstack([stabs_and_gauges_x, stabs_and_logs_x])
            stabs_and_gauges_and_logs_z = np.vstack([stabs_and_gauges_z, stabs_and_logs_z])
            assert isinstance(stabs_and_gauges_and_logs_x, galois.FieldArray)
            assert isinstance(stabs_and_gauges_and_logs_z, galois.FieldArray)

            stabs_x = stabs_and_gauges_and_logs_z.null_space()
            stabs_z = stabs_and_gauges_and_logs_x.null_space()
            self._stabilizer_ops = self.field(scipy.linalg.block_diag(stabs_x, stabs_z))

        stabilizer_ops = QuditCode.get_stabilizer_ops(
            self, pauli, recompute=recompute, canonicalized=canonicalized
        )
        if symplectic or pauli is None:
            return stabilizer_ops
        return stabilizer_ops.reshape(-1, 2, len(self))[:, pauli, :]  # type:ignore[return-value]

    def get_gauge_ops(
        self, pauli: PauliXZ | None = None, *, recompute: bool = False, symplectic: bool = False
    ) -> galois.FieldArray:
        """Basis of nontrivial logical Pauli operators for the gauge qudits of this code.

        Nontrivial logical Pauli operators for the gauge qudits are organized similarly to the
        logical Pauli operators computed by CSSCode.get_logical_ops.
        """
        gauge_ops = QuditCode.get_gauge_ops(self, pauli)
        if symplectic or pauli is None:
            return gauge_ops
        return gauge_ops.reshape(-1, 2, len(self))[:, pauli, :]  # type:ignore[return-value]

    def get_dual_subsystem_code(self) -> CSSCode:
        """Get the subsystem code that swaps gauge and logical qudits of this code."""
        matrix_x = np.vstack([self.get_stabilizer_ops(Pauli.X), self.get_logical_ops(Pauli.X)])
        matrix_z = np.vstack([self.get_stabilizer_ops(Pauli.Z), self.get_logical_ops(Pauli.Z)])
        return CSSCode(matrix_x, matrix_z, is_subsystem_code=self.dimension != 0)

    def get_distance(
        self, pauli: PauliXZ | None = None, *, bound: int | bool | None = None, **decoder_args: Any
    ) -> int | float:
        """Compute (or upper bound) the minimum weight of nontrivial logical operators.

        If `pauli is not None`, consider only `pauli`-type logical operators.

        If `bound is None`, compute an exact code distance by brute force.  Otherwise, compute
        upper bounds using a randomized algorithm and minimize over `bound` trials.  For a detailed
        explanation, see `get_one_distance_bound`.

        Additional arguments, if applicable, are passed to a decoder in `get_one_distance_bound`.
        """
        if not bound:
            return self.get_distance_exact(pauli)
        return self.get_distance_bound(num_trials=int(bound), pauli=pauli, **decoder_args)

    def get_distance_exact(self, pauli: PauliXZ | None = None) -> int | float:
        """Compute the minimum weight of nontrivial logical operators by brute force.

        If `pauli is not None`, consider only `pauli`-type logical operators.
        """
        if (known_distance := self.get_distance_if_known(pauli)) is not None:
            return known_distance

        if pauli is None:
            return min(self.get_distance_exact(Pauli.X), self.get_distance_exact(Pauli.Z))

        # we do not know the exact distance, so compute it
        logical_ops = self.get_logical_ops(pauli)
<<<<<<< HEAD
        stabilizer_ops = self.get_stabilizer_ops(pauli, canonicalized=True)
        if self.field.order == 2 and False:
            ...
            # distance = get_distance_quantum(
            #     logical_ops.view(np.ndarray).astype(np.uint8),
            #     stabilizer_ops.view(np.ndarray).astype(np.uint8),
            #     homogeneous=True,
            # )
=======
        stabilizers = self.get_stabilizer_ops(pauli, canonicalized=True)
        if self.is_subsystem_code:
            stabilizers = np.vstack([stabilizers, self.get_gauge_ops(pauli)])  # type:ignore[assignment]

        if self.field.order == 2:
            distance = get_distance_quantum(
                logical_ops.view(np.ndarray).astype(np.uint8),
                stabilizers.view(np.ndarray).astype(np.uint8),
                homogeneous=True,
            )
>>>>>>> 6f8f7267
        else:
            warnings.warn(
                "Computing the exact distance of a non-binary code may take a (very) long time"
            )
            code_logical_ops = ClassicalCode.from_generator(logical_ops)
            code_stabilizers = ClassicalCode.from_generator(stabilizers)
            distance = min(
                np.count_nonzero(word_l + word_s)
                for word_l in code_logical_ops.iter_words(skip_zero=True)
                for word_s in code_stabilizers.iter_words()
            )

        # save the exact distance and return
        if pauli is Pauli.X or self._equal_distance_xz:
            self._distance_x = distance
        if pauli is Pauli.Z or self._equal_distance_xz:
            self._distance_z = distance
        if self._distance_x is not None and self._distance_z is not None:
            self._distance = min(self._distance_x, self._distance_z)
        return distance

    def get_distance_if_known(self, pauli: PauliXZ | None = None) -> int | float | None:
        """Retrieve exact distance, if known.  Otherwise return None."""
        assert pauli is None or pauli in PAULIS_XZ

        # the distances of dimension-0 codes are undefined
        if self.dimension == 0:
            self._distance = self._distance_x = self._distance_z = np.nan

        if pauli is Pauli.X:
            return self._distance_x
        elif pauli is Pauli.Z:
            return self._distance_z
        return self._distance

    def get_distance_bound(
        self,
        num_trials: int = 1,
        pauli: PauliXZ | None = None,
        *,
        cutoff: int | None = None,
        **decoder_args: Any,
    ) -> int | float:
        """Compute an upper bound on code distance by minimizing many individual upper bounds.

        If `pauli is not None`, consider only `pauli`-type logical operators.

        If passed a cutoff, don't bother trying to find distances less than the cutoff.

        Additional arguments, if applicable, are passed to a decoder in `get_one_distance_bound`.
        """
        if (known_distance := self.get_distance_if_known(pauli)) is not None:
            return known_distance

        min_bound = len(self)
        for _ in range(num_trials):
            if cutoff and min_bound <= cutoff:
                break
            new_bound = self.get_one_distance_bound(pauli, **decoder_args)
            min_bound = int(min(min_bound, new_bound))
        return min_bound

    def get_one_distance_bound(
        self,
        pauli: PauliXZ | None = None,
        **decoder_args: Any,
    ) -> int:
        """Use a randomized algorithm to compute a single upper bound on code distance.

        If `pauli is not None`, consider only `pauli`-type logical operators.

        Additional arguments, if applicable, are passed to a decoder.

        This method uses the randomized algorithm described in arXiv:2308.07915, and also below.

        For ease of language, we henceforth assume (without loss of generality) that we are
        computing an X-distance.

        Pick a random Z-type logical operator Z(w_z) whose support is indicated by the bistring w_z.
        We now wish to find a low-weight Pauli-X string X(w_x) that
            (a) has a trivial syndrome, and
            (b) anti-commutes with Z(w_z),
        which together would imply that X(w_x) is a nontrivial X-type logical operator.
        Mathematically, these conditions are equivalent to requiring that
            (a) H_z @ w_x = 0, and
            (b) w_z @ w_x = 1,
        where H_z is the parity check matrix of the Z-type subcode that witnesses X-type errors.

        Conditions (a) and (b) can be combined into the single block-matrix equation
            ⌈ H_z   ⌉         ⌈ 0 ⌉
            ⌊ w_z.T ⌋ @ w_x = ⌊ 1 ⌋,
        where the "0" on the top right is interpreted as a zero vector.  This equation can be solved
        by decoding the syndrome [ 0, 0, ..., 0, 1 ].T for the parity check matrix [ H_z.T, w_z ].T.

        We solve the above decoding problem with a decoder in `decode`.  If the decoder fails to
        find a solution, try again with a new random operator Z(w_z).  If the decoder succeeds in
        finding a solution w_x, this solution corresponds to a logical X-type operator X(w_x) -- and
        presumably one of low Hamming weight, since decoders try to find low-weight solutions.
        Return the Hamming weight |w_x|.
        """
        pauli = pauli or random.choice(PAULIS_XZ)
        assert pauli in PAULIS_XZ

        # define pauli_z and code_z as if we are computing X-distance
        pauli_z: Literal[Pauli.Z, Pauli.X] = Pauli.Z if pauli is Pauli.X else Pauli.X
        code_z = self.get_code(pauli_z)

        # construct the effective syndrome
        effective_syndrome = np.zeros(code_z.num_checks + 1, dtype=int)
        effective_syndrome[-1] = 1

        logical_op_found = False
        while not logical_op_found:
            # support of pauli string with a trivial syndrome
            word = self.get_random_logical_op(pauli_z, ensure_nontrivial=True)

            # support of a candidate pauli-type logical operator
            effective_check_matrix = np.vstack([code_z.matrix, word])
            candidate_logical_op = decoders.decode(
                effective_check_matrix, effective_syndrome, **decoder_args
            )

            # check whether decoding was successful
            actual_syndrome = effective_check_matrix @ self.field(candidate_logical_op)
            logical_op_found = np.array_equal(actual_syndrome, effective_syndrome)

        # return the Hamming weight of the logical operator
        return int(np.count_nonzero(candidate_logical_op))

    def get_random_logical_op(
        self, pauli: PauliXZ, *, ensure_nontrivial: bool = False, seed: int | None = None
    ) -> galois.FieldArray:
        """Return a random logical operator of a given type.

        A random logical operator may be trivial, which is to say that it may be equal to the
        identity modulo stabilizers.  If `ensure_nontrivial is True`, ensure that the logical
        operator we return is nontrivial.
        """
        assert pauli is Pauli.X or pauli is Pauli.Z
        logical_ops = self.get_logical_ops(pauli)
        stabilizer_ops = self.get_stabilizer_ops(pauli, canonicalized=True)
        ops = np.vstack([logical_ops, stabilizer_ops])
        random_array = get_random_array(
            self.field,
            len(ops),
            seed=seed,
            satisfy=lambda array: (np.any(array[: self.dimension]) if ensure_nontrivial else True),
        )
        return random_array @ ops

    def reduce_logical_op(self, pauli: PauliXZ, logical_index: int, **decoder_args: Any) -> None:
        """Reduce the weight of a logical operator.

        A minimal-weight logical operator is found by enforcing that it has a trivial syndrome, and
        that it commutes with all logical operators except its dual.  This is essentially the same
        method as that used in CSSCode.get_one_distance_bound.
        """
        assert pauli is Pauli.X or pauli is Pauli.Z
        assert 0 <= logical_index < self.dimension

        # effective check matrix = syndromes and dual-pauli logical operators
        code = self.get_code(~pauli)  # type:ignore[arg-type]
        dual_logical_ops = self.get_logical_ops(~pauli)  # type:ignore[arg-type]
        effective_check_matrix = np.vstack([code.matrix, dual_logical_ops])
        dual_op_index = code.num_checks + logical_index

        # enforce that the new logical operator commutes with everything except its dual
        effective_syndrome = np.zeros((code.num_checks + self.dimension), dtype=int)
        effective_syndrome[dual_op_index] = 1

        logical_op_found = False
        while not logical_op_found:
            candidate_logical_op = decoders.decode(
                effective_check_matrix, effective_syndrome, **decoder_args
            )
            actual_syndrome = effective_check_matrix @ self.field(candidate_logical_op)
            logical_op_found = np.array_equal(actual_syndrome, effective_syndrome)

        assert self._logical_ops is not None
        self._logical_ops.shape = (2, self.dimension, 2, len(self))
        self._logical_ops[pauli, logical_index, pauli, :] = candidate_logical_op
        self._logical_ops.shape = (2 * self.dimension, 2 * len(self))

    def reduce_logical_ops(self, pauli: PauliXZ | None = None, **decoder_args: Any) -> None:
        """Reduce the weight of all logical operators."""
        assert pauli is None or pauli in PAULIS_XZ
        if pauli is None:
            self.reduce_logical_ops(Pauli.X, **decoder_args)
            self.reduce_logical_ops(Pauli.Z, **decoder_args)
        else:
            for logical_index in range(self.dimension):
                self.reduce_logical_op(pauli, logical_index, **decoder_args)

    @staticmethod
    def stack(*codes: QuditCode, inherit_logicals: bool = True) -> CSSCode:
        """Stack the given CSS codes.

        The stacked code is obtained by having the input codes act on disjoint sets of bits.
        Stacking two codes with parameters [n_1, k_1, d_1] and [n_2, k_2, d_2], for example, results
        in a single code with parameters [n_1 + n_2, k_1 + k_2, min(d_1, d_2)].
        """
        if any(not isinstance(code, CSSCode) for code in codes):
            raise TypeError("CSSCode.stack requires CSSCode inputs")
        css_codes = cast(list[CSSCode], codes)
        code_x = ClassicalCode.stack(*[code.code_x for code in css_codes])
        code_z = ClassicalCode.stack(*[code.code_z for code in css_codes])
        code = CSSCode(
            code_x,
            code_z,
            is_subsystem_code=any(code.is_subsystem_code for code in codes),
            promise_equal_distance_xz=all(code._equal_distance_xz for code in css_codes),
        )
        if inherit_logicals:
            logicals_x = [code.get_logical_ops(Pauli.X) for code in css_codes]
            logicals_z = [code.get_logical_ops(Pauli.Z) for code in css_codes]
            code.set_logical_ops_xz(
                scipy.linalg.block_diag(*logicals_x),
                scipy.linalg.block_diag(*logicals_z),
            )
        return code

    @staticmethod
    def concatenate(
        inner: QuditCode,
        outer: QuditCode,
        outer_physical_to_inner_logical: Mapping[int, int] | Sequence[int] | None = None,
        *,
        inherit_logicals: bool = True,
    ) -> CSSCode:
        """Concatenate two CSS codes.

        The concatenated code uses the logical qudits of the "inner" code as the physical qudits of
        the "outer" code, with outer_physical_to_inner_logical defining the map from outer physical
        qudit index to inner logical qudit index.

        This method nominally assumes that len(outer_physical_to_inner_logical) is equal to both the
        number of logical qudits of the inner code and the number of physical qudits of the outer
        code.  If len(outer_physical_to_inner_logical) is larger than the number of inner logicals
        or outer physicals, then copies of the inner and outer codes are used (stacked together) to
        match the expected number of "intermediate" qudits.  If no outer_physical_to_inner_logical
        mapping is provided, then this method "interleaves" intermediate qubits, using each logical
        qubit of an inner block as a physical qubit of a different outer code block.

        If inherit_logicals is True, use the logical operators of the outer code as the logical
        operators of the concatenated code.  Otherwise, logical operators of the concatenated code
        get recomputed from scratch.
        """
        if not isinstance(inner, CSSCode) or not isinstance(outer, CSSCode):
            raise TypeError("CSSCode.concatenate requires CSSCode inputs")

        # stack copies of the inner and outer codes (if necessary) and permute inner logicals
        inner, outer = QuditCode._standardize_concatenation_inputs(
            inner, outer, outer_physical_to_inner_logical
        )
        assert isinstance(inner, CSSCode) and isinstance(outer, CSSCode)

        """
        Parity checks inherited from the outer code are nominally defined in terms of their support
        on logical operators of the inner code.  Expand these parity checks into their support on
        the physical qudits of the inner code.
        """
        outer_checks_x = outer.matrix_x @ inner.get_logical_ops(Pauli.X)
        outer_checks_z = outer.matrix_z @ inner.get_logical_ops(Pauli.Z)

        # combine parity checks of the inner and outer codes
        code = CSSCode(
            np.vstack([inner.matrix_x, outer_checks_x]),
            np.vstack([inner.matrix_z, outer_checks_z]),
        )

        if inherit_logicals:
            code._logical_ops = outer.get_logical_ops() @ inner.get_logical_ops()
        return code

    def get_logical_error_rate_func(
        self,
        num_samples: int,
        max_error_rate: float = 0.3,
        pauli_bias: Sequence[float] | None = None,
        **decoder_args: Any,
    ) -> Callable[[float | Sequence[float]], tuple[float, float]]:
        """Construct a function from physical --> logical error rate in a code capacity model.

        In addition to the logical error rate, the constructed function returns an uncertainty
        (standard error) in that logical error rate.

        The physical error rate provided to the constructed function is the probability with which
        each qubit experiences a Pauli error.  The constructed function will throw an error if
        given a physical error rate larger than max_error_rate.  If a pauli_bias is provided, it is
        treated as the relative probabilities of an X, Y, and Z error on each qubit; otherwise,
        these errors occur with equal probability, corresponding to a depolarizing error.

        The logical error rate returned by the constructed function the probability with which a
        code error (obtained by sampling independent errors on all qubits) is converted into a
        logical error by the decoder.

        See ClassicalCode.get_logical_error_rate_func for more details about how this method works.
        """
        # collect relative probabilities of Z, X, and Y errors
        pauli_bias_zxy: npt.NDArray[np.float_] | None
        if pauli_bias is not None:
            assert len(pauli_bias) == 3
            pauli_bias_zxy = np.array([pauli_bias[2], pauli_bias[0], pauli_bias[1]], dtype=float)
            pauli_bias_zxy /= np.sum(pauli_bias_zxy)
        else:
            pauli_bias_zxy = None

        stabilizer_ops_x = self.get_stabilizer_ops(Pauli.X, canonicalized=False)
        stabilizer_ops_z = self.get_stabilizer_ops(Pauli.Z, canonicalized=False)

        # construct decoders
        decoder_x = decoders.get_decoder(stabilizer_ops_z, **decoder_args)
        decoder_z = decoders.get_decoder(stabilizer_ops_x, **decoder_args)
        if not isinstance(decoder_x, decoders.DirectDecoder):
            decoder_x = decoders.DirectDecoder.from_indirect(decoder_x, stabilizer_ops_z)
        if not isinstance(decoder_z, decoders.DirectDecoder):
            decoder_z = decoders.DirectDecoder.from_indirect(decoder_z, stabilizer_ops_x)

        # identify logical operators
        logicals_x = self.get_logical_ops(Pauli.X)
        logicals_z = self.get_logical_ops(Pauli.Z)

        # compute decoding fidelities for each error weight
        sample_allocation = _get_sample_allocation(num_samples, len(self), max_error_rate)
        max_error_weight = len(sample_allocation) - 1
        fidelities = np.ones(max_error_weight + 1, dtype=float)
        variances = np.zeros(max_error_weight + 1, dtype=float)
        for weight in range(1, max_error_weight + 1):
            fidelities[weight], variances[weight] = self._estimate_decoding_fidelity_and_variance(
                weight,
                sample_allocation[weight],
                decoder_x,
                decoder_z,
                logicals_x,
                logicals_z,
                pauli_bias_zxy,
            )

        @np.vectorize
        def get_logical_error_rate(error_rate: float) -> tuple[float, float]:
            """Compute a logical error rate in a code-capacity model."""
            if error_rate > max_error_rate:
                raise ValueError(
                    "Cannot determine logical error rates for physical error rates greater than"
                    f" {max_error_rate}.  Try running get_logical_error_rate_func with a larger"
                    " max_error_rate."
                )
            probs = _get_error_probs_by_weight(len(self), error_rate, max_error_weight)
            return 1 - probs @ fidelities, np.sqrt(probs**2 @ variances)

        return get_logical_error_rate

    def _estimate_decoding_fidelity_and_variance(
        self,
        error_weight: int,
        num_samples: int,
        decoder_x: decoders.Decoder,
        decoder_z: decoders.Decoder,
        logicals_x: npt.NDArray[np.int_],
        logicals_z: npt.NDArray[np.int_],
        pauli_bias_zxy: npt.NDArray[np.float_] | None,
    ) -> tuple[float, float]:
        """Estimate a fidelity and its standard error when decoding a fixed number of errors."""
        num_failures = 0
        for _ in range(num_samples):
            # construct an error
            error_locations = np.random.choice(range(len(self)), size=error_weight, replace=False)
            error_paulis = np.random.choice([1, 2, 3], size=error_weight, p=pauli_bias_zxy)

            # decode Z-type errors
            error_locs_z = error_locations[(error_paulis % 2).astype(bool)]
            error_z = np.zeros(len(self), dtype=int)
            error_z[error_locs_z] = np.random.choice(
                range(1, self.field.order), size=len(error_locs_z)
            )
            residual_z = self.field(decoder_z.decode(error_z))
            if np.any(logicals_x @ residual_z):
                num_failures += 1
                continue

            # decode X-type errors
            error_locs_x = error_locations[error_paulis > 1]
            error_x = np.zeros(len(self), dtype=int)
            error_x[error_locs_x] = np.random.choice(
                range(1, self.field.order), size=len(error_locs_x)
            )
            residual_x = self.field(decoder_x.decode(error_x))
            if np.any(logicals_z @ residual_x):
                num_failures += 1

        infidelity = num_failures / num_samples
        variance = infidelity * (1 - infidelity) / num_samples
        return 1 - infidelity, variance


def _join_slices(*sectors: Slice) -> npt.NDArray[np.int_]:
    """Join index slices together into one slice."""
    return np.concatenate(
        [
            np.arange(sector.start or 0, sector.stop, sector.step or 1, dtype=int)
            if isinstance(sector, slice)
            else sector
            for sector in sectors
        ]
    ).astype(int)


def _is_canonicalized(matrix: npt.NDArray[np.int_]) -> bool:
    """Is the given matrix in canonical (row-reduced) form?"""
    return all(
        matrix[row, pivot] and not np.any(matrix[:row, pivot])
        for row, pivot in enumerate(first_nonzero_cols(matrix))
    )


def _get_sample_allocation(
    num_samples: int, block_length: int, max_error_rate: float
) -> npt.NDArray[np.int_]:
    """Construct an allocation of samples by error weight.

    This method returns an array whose k-th entry is the number of samples to devote to errors of
    weight k, given a maximum error rate that we care about.
    """
    probs = _get_error_probs_by_weight(block_length, max_error_rate)

    # zero out the distribution at k=0, flatten it out to the left of its peak, and renormalize
    probs[0] = 0
    probs[1 : np.argmax(probs)] = probs.max()
    probs /= np.sum(probs)

    # assign sample numbers according to the probability distribution constructed above,
    # increasing num_samples if necessary to deal with weird edge cases from round-off errors
    while np.sum(sample_allocation := np.round(probs * num_samples).astype(int)) < num_samples:
        num_samples += 1  # pragma: no cover

    # truncate trailing zeros and return
    nonzero = np.nonzero(sample_allocation)[0]
    return sample_allocation[: nonzero[-1] + 1]


def _get_error_probs_by_weight(
    block_length: int, error_rate: float, max_weight: int | None = None
) -> npt.NDArray[np.float_]:
    """Build an array whose k-th entry is the probability of a weight-k error in a code.

    If a code has block_length n and each bit has an independent probability p = error_rate of an
    error, then the probability of k errors is (n choose k) p**k (1-p)**(n-k).

    We compute the above probability using logarithms because otherwise the combinatorial factor
    (n choose k) might be too large to handle.
    """
    max_weight = max_weight or block_length

    # deal with some pathological cases
    if error_rate == 0:
        probs = np.zeros(max_weight + 1)
        probs[0] = 1
        return probs
    elif error_rate == 1:
        probs = np.zeros(max_weight + 1)
        probs[block_length:] = 1
        return probs

    log_error_rate = np.log(error_rate)
    log_one_minus_error_rate = np.log(1 - error_rate)
    log_probs = [
        log_choose(block_length, kk)
        + kk * log_error_rate
        + (block_length - kk) * log_one_minus_error_rate
        for kk in range(max_weight + 1)
    ]
    return np.exp(log_probs)<|MERGE_RESOLUTION|>--- conflicted
+++ resolved
@@ -1292,25 +1292,16 @@
 
         # we do not know the exact distance, so compute it
         logical_ops = self.get_logical_ops()
-<<<<<<< HEAD
-        stabilizer_ops = self.get_stabilizer_ops(canonicalized=True)
+        stabilizers = self.get_stabilizer_ops(canonicalized=True)
+        if self.is_subsystem_code:
+            stabilizers = np.vstack([stabilizers, self.get_gauge_ops()])  # type:ignore[assignment]
+
         if self.field.order == 2 and False:
             ...
             # distance = get_distance_quantum(
             #     logical_ops.view(np.ndarray).astype(np.uint8),
             #     stabilizer_ops.view(np.ndarray).astype(np.uint8),
             # )
-=======
-        stabilizers = self.get_stabilizer_ops(canonicalized=True)
-        if self.is_subsystem_code:
-            stabilizers = np.vstack([stabilizers, self.get_gauge_ops()])  # type:ignore[assignment]
-
-        if self.field.order == 2:
-            distance = get_distance_quantum(
-                logical_ops.view(np.ndarray).astype(np.uint8),
-                stabilizers.view(np.ndarray).astype(np.uint8),
-            )
->>>>>>> 6f8f7267
         else:
             warnings.warn(
                 "Computing the exact distance of a non-binary code may take a (very) long time"
@@ -2015,8 +2006,10 @@
 
         # we do not know the exact distance, so compute it
         logical_ops = self.get_logical_ops(pauli)
-<<<<<<< HEAD
-        stabilizer_ops = self.get_stabilizer_ops(pauli, canonicalized=True)
+        stabilizers = self.get_stabilizer_ops(pauli, canonicalized=True)
+        if self.is_subsystem_code:
+            stabilizers = np.vstack([stabilizers, self.get_gauge_ops(pauli)])  # type:ignore[assignment]
+
         if self.field.order == 2 and False:
             ...
             # distance = get_distance_quantum(
@@ -2024,18 +2017,6 @@
             #     stabilizer_ops.view(np.ndarray).astype(np.uint8),
             #     homogeneous=True,
             # )
-=======
-        stabilizers = self.get_stabilizer_ops(pauli, canonicalized=True)
-        if self.is_subsystem_code:
-            stabilizers = np.vstack([stabilizers, self.get_gauge_ops(pauli)])  # type:ignore[assignment]
-
-        if self.field.order == 2:
-            distance = get_distance_quantum(
-                logical_ops.view(np.ndarray).astype(np.uint8),
-                stabilizers.view(np.ndarray).astype(np.uint8),
-                homogeneous=True,
-            )
->>>>>>> 6f8f7267
         else:
             warnings.warn(
                 "Computing the exact distance of a non-binary code may take a (very) long time"
