"""General error-correcting code classes and methods

Copyright 2023 The qLDPC Authors and Infleqtion Inc.

Licensed under the Apache License, Version 2.0 (the "License");
you may not use this file except in compliance with the License.
You may obtain a copy of the License at

    http://www.apache.org/licenses/LICENSE-2.0

Unless required by applicable law or agreed to in writing, software
distributed under the License is distributed on an "AS IS" BASIS,
WITHOUT WARRANTIES OR CONDITIONS OF ANY KIND, either express or implied.
See the License for the specific language governing permissions and
limitations under the License.
"""

from __future__ import annotations

import abc
import functools
import itertools
import random
from collections.abc import Callable, Sequence
from typing import Any, Iterator, Literal

import galois
import networkx as nx
import numpy as np
import numpy.typing as npt

from qldpc import abstract, decoder, external
from qldpc.abstract import DEFAULT_FIELD_ORDER
from qldpc.objects import PAULIS_XZ, Node, Pauli, PauliXZ, QuditOperator


def get_scrambled_seed(seed: int) -> int:
    """Scramble a seed, allowing us to safely increment seeds in repeat-until-success protocols."""
    state = np.random.get_state()
    np.random.seed(seed)
    new_seed = np.random.randint(np.iinfo(np.int32).max + 1)
    np.random.set_state(state)
    return new_seed


def get_random_array(
    field: type[galois.FieldArray],
    shape: int | tuple[int, ...],
    *,
    satisfy: Callable[[galois.FieldArray], bool | np.bool_] = lambda _: True,
    seed: int | None = None,
) -> galois.FieldArray:
    """Get a random array over a given finite field with a given shape.

    If passed a condition that the array must satisfy, re-sample until the condition is met.
    """
    seed = get_scrambled_seed(seed) if seed is not None else None
    while not satisfy(array := field.Random(shape, seed=seed)):
        seed = seed + 1 if seed is not None else None  # pragma: no cover
    return array


################################################################################
# template error-correcting code class


class AbstractCode(abc.ABC):
    """Template class for error-correcting codes."""

    _field: type[galois.FieldArray]

    _exact_distance: int | float | None = None

    def __init__(
        self,
        matrix: AbstractCode | npt.NDArray[np.int_] | Sequence[Sequence[int]],
        field: int | None = None,
    ) -> None:
        """Construct a code from a parity check matrix over a finite field.

        The base field is taken to be F_2 by default.
        """
        self._matrix: galois.FieldArray
        if isinstance(matrix, AbstractCode):
            self._field = matrix.field
            self._matrix = matrix.matrix
        elif isinstance(matrix, galois.FieldArray):
            self._field = type(matrix)
            self._matrix = matrix
        else:
            self._field = galois.GF(field or DEFAULT_FIELD_ORDER)
            self._matrix = self.field(matrix)

        if field is not None and field != self.field.order:
            raise ValueError(
                f"Field argument {field} is inconsistent with the given code, which is defined"
                f" over F_{self.field.order}"
            )

    @property
    def name(self) -> str:
        """The name of this code."""
        return getattr(self, "_name", type(self).__name__)

    @property
    def field(self) -> type[galois.FieldArray]:
        """Base field over which this code is defined."""
        return self._field

    @property
    def field_name(self) -> str:
        """The name of the base field of this code."""
        characteristic = self.field.characteristic
        degree = self.field.degree
        order = str(characteristic) + (f"^{degree}" if degree > 1 else "")
        return f"GF({order})"

    @property
    def matrix(self) -> galois.FieldArray:
        """Parity check matrix of this code."""
        return self._matrix

    @property
    def num_checks(self) -> int:
        """Number of parity checks in this code."""
        return self.matrix.shape[0]

    @functools.cached_property
    def rank(self) -> int:
        """Rank of this code's parity check matrix.

        Equivalently, the number of linearly independent parity checks in this code.
        """
        matrix_rref = self.matrix.row_reduce()
        nonzero_rows = np.any(matrix_rref, axis=1)
        return np.count_nonzero(nonzero_rows)

    @property
    def dimension(self) -> int:
        """The number of logical (qu)dits encoded by this code."""
        return len(self) - self.rank

    @functools.cached_property
    def graph(self) -> nx.DiGraph:
        """Tanner graph of this code."""
        return self.matrix_to_graph(self.matrix)

    @abc.abstractmethod
    def __len__(self) -> int:
        """The block length of this code."""

    @classmethod
    @abc.abstractmethod
    def matrix_to_graph(cls, matrix: npt.NDArray[np.int_] | Sequence[Sequence[int]]) -> nx.DiGraph:
        """Convert a parity check matrix into a Tanner graph."""

    @classmethod
    @abc.abstractmethod
    def graph_to_matrix(cls, graph: nx.DiGraph) -> galois.FieldArray:
        """Convert a Tanner graph into a parity check matrix."""

    @abc.abstractmethod
    def __str__(self) -> str:
        """Human-readable representation of this code."""


################################################################################
# classical codes


class ClassicalCode(AbstractCode):
    """Classical linear error-correcting code over a finite field F_q.

    A classical binary code C = {x} is a set of vectors x (with entries in F_q) called code words.
    We consider only linear codes, for which any linear combination of code words is also code word.

    Operationally, we define a classical code by a parity check matrix H with dimensions
    (num_checks, num_bits).  Each row of H represents a linear constraint (a "check") that code
    words must satisfy.  A vector x is a code word iff H @ x = 0.
    """

    _matrix: galois.FieldArray
    _exact_distance: int | float | None = None

    def __eq__(self, other: object) -> bool:
        """Equality test between two code instances."""
        return (
            isinstance(other, ClassicalCode)
            and self._field is other._field
            and np.array_equal(self._matrix, other._matrix)
        )

    def __str__(self) -> str:
        """Human-readable representation of this code."""
        text = ""
        if self.field.order == 2:
            text += f"{self.name} on {self.num_bits} bits"
        else:
            text += f"{self.name} on {self.num_bits} symbols over {self.field_name}"
        text += f", with parity check matrix\n{self.matrix}"
        return text

    def __contains__(
        self, words: npt.NDArray[np.int_] | Sequence[int] | Sequence[Sequence[int]]
    ) -> bool:
        """Does this code contain the given word(s)?"""
        return not np.any(self.matrix @ self.field(words).T)

    @classmethod
    def equiv(cls, code_a: ClassicalCode, code_b: ClassicalCode) -> bool:
        """Are two classical codes equivalent?  That is, do they have the same code words?"""
        return code_a.field is code_b.field and np.array_equal(
            code_a.canonicalized().matrix, code_b.canonicalized().matrix
        )

    def canonicalized(self) -> ClassicalCode:
        """The same code with its parity matrix in reduced row echelon form."""
        rows = [row for row in self.matrix.row_reduce() if np.any(row)]
        return ClassicalCode(rows, self.field.order)

    @classmethod
    def matrix_to_graph(cls, matrix: npt.NDArray[np.int_] | Sequence[Sequence[int]]) -> nx.DiGraph:
        """Convert a parity check matrix H into a Tanner graph.

        The Tanner graph is a bipartite graph with (num_checks, num_bits) vertices, respectively
        identified with the checks and bits of the code.  The check vertex c and the bit vertex b
        share an edge iff c addresses b; that is, edge (c, b) is in the graph iff H[c, b] != 0.
        """
        graph = nx.DiGraph()
        for row, col in zip(*np.nonzero(matrix)):
            node_c = Node(index=int(row), is_data=False)
            node_d = Node(index=int(col), is_data=True)
            graph.add_edge(node_c, node_d, val=matrix[row][col])
        if isinstance(matrix, galois.FieldArray):
            graph.order = type(matrix).order
        return graph

    @classmethod
    def graph_to_matrix(cls, graph: nx.DiGraph) -> galois.FieldArray:
        """Convert a Tanner graph into a parity check matrix."""
        num_bits = sum(1 for node in graph.nodes() if node.is_data)
        num_checks = len(graph.nodes()) - num_bits
        field = getattr(graph, "order", DEFAULT_FIELD_ORDER)
        matrix = galois.GF(field).Zeros((num_checks, num_bits))
        for node_c, node_b, data in graph.edges(data=True):
            matrix[node_c.index, node_b.index] = data.get("val", 1)
        return matrix

    @functools.cached_property
    def generator(self) -> galois.FieldArray:
        """Generator of this code: a matrix whose rows for a basis for code words."""
        return self.matrix.null_space()

    def words(self) -> galois.FieldArray:
        """Code words of this code."""
        vectors = itertools.product(self.field.elements, repeat=self.generator.shape[0])
        return self.field(list(vectors)) @ self.generator

    def iter_words(self, skip_zero: bool = False) -> Iterator[galois.FieldArray]:
        """Iterate over the code words of this code."""
        vectors = itertools.product(self.field.elements, repeat=self.generator.shape[0])
        if skip_zero:
            # skip the all-0 vector
            next(vectors)
        for vector in vectors:
            yield self.field(vector) @ self.generator

    def get_random_word(self, *, seed: int | None = None) -> galois.FieldArray:
        """Random code word: a sum of all generating words with random field coefficients."""
        num_words = self.generator.shape[0]
        return get_random_array(self.field, num_words, seed=seed) @ self.generator

    def dual(self) -> ClassicalCode:
        """Dual to this code.

        The dual code ~C is the set of bitstrings orthogonal to C:
        ~C = { x : x @ y = 0 for all y in C }.
        The parity check matrix of ~C is equal to the generator of C.
        """
        return ClassicalCode(self.generator)

    def __invert__(self) -> ClassicalCode:
        return self.dual()

    @classmethod
    def tensor_product(cls, code_a: ClassicalCode, code_b: ClassicalCode) -> ClassicalCode:
        """Tensor product C_a ⨂ C_b of two codes C_a and C_b.

        Let G_a and G_b respectively denote the generators C_a and C_b.
        Definition: C_a ⨂ C_b is the code whose generators are G_a ⨂ G_b.

        Observation: G_a ⨂ G_b is the check matrix of ~(C_a ⨂ C_b).
        We therefore construct ~(C_a ⨂ C_b) and return its dual ~~(C_a ⨂ C_b) = C_a ⨂ C_b.
        """
        if code_a.field is not code_b.field:
            raise ValueError("Cannot take tensor product of codes over different fields")
        gen_a: npt.NDArray[np.int_] = code_a.generator
        gen_b: npt.NDArray[np.int_] = code_b.generator
        return ~ClassicalCode(np.kron(gen_a, gen_b))

<<<<<<< HEAD
    @classmethod
    def get_robustness(
        cls,
        code_a: ClassicalCode,
        code_b: ClassicalCode,
        *,
        bound: int | bool | None = None,
        vector: Sequence[int] | npt.NDArray[np.int_] | None = None,
        **decoder_args: object,
    ) -> float:
        """Estimate the robustness of the tensor product C_a ⊗ C_b of two codes C_a and C_b.

        See https://arxiv.org/abs/2206.09973
        """
        code = ClassicalCode.tensor_product(code_a, code_b)

        def get_distance_a(vector: npt.NDArray[np.int_]) -> int | float:
            return code_a.get_distance(bound=bound, vector=vector, **decoder_args)

        def get_distance_b(vector: npt.NDArray[np.int_]) -> int | float:
            return code_b.get_distance(bound=bound, vector=vector, **decoder_args)

        estimate = np.inf
        for vector in itertools.product(
            code.field.elements, repeat=code_a.num_bits * code_b.num_bits
        ):
            matrix = code.field(vector).reshape((code_a.num_bits, code_b.num_bits))
            dist_A = np.sum(np.apply_along_axis(get_distance_a, axis=1, arr=matrix))
            dist_B = np.sum(np.apply_along_axis(get_distance_b, axis=0, arr=matrix))
            dist_AB = code.get_distance(bound=bound, vector=vector, **decoder_args)
            ratio = (dist_A + dist_B) / (2 * dist_AB)
            estimate = min(estimate, ratio)

        return estimate

    @property
    def num_checks(self) -> int:
        """Number of check bits in this code."""
        return self._matrix.shape[0]
=======
    def __len__(self) -> int:
        """The block length of this code."""
        return self._matrix.shape[1]
>>>>>>> db451683

    @property
    def num_bits(self) -> int:
        """Number of data bits in this code."""
        return len(self)

    def get_distance(
        self,
        *,
        bound: int | bool | None = None,
        vector: Sequence[int] | npt.NDArray[np.int_] | None = None,
        **decoder_args: Any,
    ) -> int | float:
        """Compute (or upper bound) the minimum Hamming weight of nontrivial code words.

        If `bound is None`, compute an exact code distance by brute force.  Otherwise, compute
        upper bounds using a randomized algorithm and minimize over `bound` trials.  For a detailed
        explanation, see `get_one_distance_bound`.

        If provided a vector, compute (or bound) the minimum Hamming distance between this vector
        and a code word.

        Additional arguments, if applicable, are passed to a decoder in `get_one_distance_bound`.
        """
        if not bound:
            return self.get_distance_exact(vector=vector)
        return self.get_distance_bound(num_trials=int(bound), vector=vector, **decoder_args)

    def get_distance_exact(
        self, *, vector: Sequence[int] | npt.NDArray[np.int_] | None = None
    ) -> int | float:
        """Compute the minimum weight of nontrivial code words by brute force.

        If passed a vector, compute the minimum Hamming distance between the vector and a code word.
        """
        if (known_distance := self._get_distance_if_known(vector)) is not None:
            return known_distance

        if vector is not None:
            vector = self.field(vector)
            return min(np.count_nonzero(word - vector) for word in self.iter_words())

        self._exact_distance = min(
            np.count_nonzero(word) for word in self.iter_words(skip_zero=True)
        )
        return self._exact_distance

    def _get_distance_if_known(
        self, vector: Sequence[int] | npt.NDArray[np.int_] | None
    ) -> int | float | None:
        """Retrieve exact distance, if known.  Otherwise return None."""
        if vector is not None:
            return np.count_nonzero(vector) if self.dimension == 0 else None

        # the distance of dimension-0 codes is undefined
        if self.dimension == 0:
            self._exact_distance = np.nan

        return self._exact_distance

    def get_distance_bound(
        self,
        num_trials: int = 1,
        *,
        vector: Sequence[int] | npt.NDArray[np.int_] | None = None,
        **decoder_args: Any,
    ) -> int | float:
        """Compute an upper bound on code distance by minimizing many individual upper bounds.

        If passed a vector, compute the minimum Hamming distance between the vector and a code word.

        Additional arguments, if applicable, are passed to a decoder in `get_one_distance_bound`.
        """
        if (known_distance := self._get_distance_if_known(vector)) is not None:
            return known_distance

        return min(
            (self.get_one_distance_bound(vector=vector, **decoder_args) for _ in range(num_trials)),
            default=self.num_bits,
        )

    def get_one_distance_bound(
        self, *, vector: Sequence[int] | npt.NDArray[np.int_] | None = None, **decoder_args: Any
    ) -> int | float:
        """Use a randomized algorithm to compute a single upper bound on code distance.

        The code distance is the minimum Hamming distance between two code words, or equivalently
        the minimum Hamming weight of a nonzero code word.  To find a minimal nonzero code word we
        decode a trivial (all-0) syndrome, but enforce that the code word has nonzero overlap with a
        random word, which excludes the all-0 word as a candidate.

        If passed a vector, bound the minimum Hamming distance between the vector and a code word.
        Equivalently, we can interpret the given vector as an error, and find a minimal-weight
        correction from decoding the syndrome induced by this vector.

        Additional arguments, if applicable, are passed to a decoder.
        """
        if vector is not None:
            # find the distance of the given vector from a code word
            _fix_decoder_args_for_nonbinary_fields(decoder_args, self.field)
            correction = decoder.decode(
                self.matrix, self.matrix @ self.field(vector), **decoder_args
            )
            return int(np.count_nonzero(correction))

        # effective syndrome: a trivial "actual" syndrome, and a nonzero overlap with a random word
        effective_syndrome = np.zeros(self.num_checks + 1, dtype=int)
        effective_syndrome[-1] = 1
        _fix_decoder_args_for_nonbinary_fields(decoder_args, self.field, bound_index=-1)

        valid_candidate_found = False
        while not valid_candidate_found:
            # construct an effective check matrix with a random nonzero word
            random_word = get_random_array(self.field, self.num_bits, satisfy=lambda vec: vec.any())
            effective_check_matrix = np.vstack([self.matrix, random_word]).view(np.ndarray)

            # find a low-weight candidate code word
            candidate = decoder.decode(effective_check_matrix, effective_syndrome, **decoder_args)

            # check whether we found a valid candidate
            # NOTE: we can mod out by the field order because non-prime fields aren't allowed here
            actual_syndrome = effective_check_matrix @ candidate % self.field.order
            valid_candidate_found = np.array_equal(actual_syndrome, effective_syndrome)

        return int(np.count_nonzero(candidate))

    def get_code_params(
        self, *, bound: int | bool | None = None, **decoder_args: Any
    ) -> tuple[int, int, int | float]:
        """Compute the parameters of this code: [n,k,d].

        Here:
        - n is the number of data bits
        - k is the number of encoded ("logical") bits
        - d is the code distance

        If `bound is None`, compute an exact code distance by brute force.  Otherwise, compute an
        upper bound using `bound` trials of a a randomized algorithm.  For a detailed explanation,
        see the `get_one_distance_bound` method.

        Keyword arguments are passed to the calculation of code distance.
        """
        distance = self.get_distance(bound=bound, vector=None, **decoder_args)
        return self.num_bits, self.dimension, distance

    def get_weight(self) -> int:
        """Compute the weight of the largest check."""
        return max(np.count_nonzero(row) for row in self.matrix)

    @classmethod
    def random(
        cls, bits: int, checks: int, field: int | None = None, *, seed: int | None = None
    ) -> ClassicalCode:
        """Construct a random linear code with the given number of bits and checks.

        Reject any code with trivial checks or unchecked bits, identified by an all-zero row or
        column in the code's parity check matrix.
        """
        code_field = galois.GF(field or DEFAULT_FIELD_ORDER)

        def nontrivial(matrix: galois.FieldArray) -> bool:
            """Return True iff all rows and columns are nonzero."""
            return all(row.any() for row in matrix) and all(col.any() for col in matrix.T)

        matrix = get_random_array(code_field, (checks, bits), satisfy=nontrivial, seed=seed)
        return ClassicalCode(matrix)

    @classmethod
    def from_generator(
        self, generator: npt.NDArray[np.int_] | Sequence[Sequence[int]], field: int | None = None
    ) -> ClassicalCode:
        """Construct a ClassicalCode from a generator matrix."""
        return ~ClassicalCode(generator, field)

    @classmethod
    def from_name(cls, name: str) -> ClassicalCode:
        """Named code in the GAP computer algebra system."""
        standardized_name = name.strip().replace(" ", "")  # remove whitespace
        matrix, field = external.codes.get_code(standardized_name)
        code = ClassicalCode(matrix, field)
        setattr(code, "_name", name)
        return code

    def get_automorphism_group(self) -> abstract.Group:
        """Get the automorphism group of this code.

        The auomorphism group of a classical linear code is the group of permutations of bits that
        preserve the code space.
        """
        matrix = np.array([row for row in self.canonicalized().matrix])
        checks_str = ["[" + ",".join(map(str, line)) + "]" for line in matrix]
        matrix_str = "[" + ",".join(checks_str) + "]"
        code_str = f"CheckMatCode({matrix_str}, GF({self.field.order}))"
        group_str = "AutomorphismGroup" if self.field.order == 2 else "PermutationAutomorphismGroup"
        return abstract.Group.from_name(f"{group_str}({code_str})", field=self.field.order)

    @classmethod
    def stack(cls, code_a: ClassicalCode, code_b: ClassicalCode) -> ClassicalCode:
        """Stack two classical codes.

        The stacked code is obtained by having the input codes act on disjoint sets of bits.
        Stacking two codes with parameters [n_1, k_1, d_1] and [n_2, k_2, d_2] results in a single
        code with parameters [n_1 + n_2, k_1 + k_2, min(d_1, d_2)].
        """
        if code_a.field is not code_b.field:
            raise ValueError("Cannot join codes over different fields")
        block_matrix = [
            [code_a.matrix, np.zeros((code_a.num_checks, len(code_b)), dtype=int)],
            [np.zeros((code_b.num_checks, len(code_a)), dtype=int), code_b.matrix],
        ]
        return ClassicalCode(np.block(block_matrix), field=code_a.field.order)

    def puncture(self, *bits: int) -> ClassicalCode:
        """Delete the specified bits from a code.

        To delete bits from the code, we remove the corresponding columns from its generator matrix
        (whose rows are code words that form a basis for the code space).
        """
        assert all(0 <= bit < self.num_bits for bit in bits)
        bits_to_keep = [bit for bit in range(self.num_bits) if bit not in bits]
        new_generator = self.generator[:, bits_to_keep]
        return ClassicalCode.from_generator(new_generator, self.field.order)

    def shorten(self, *bits: int) -> ClassicalCode:
        """Shorten a code to the words that are zero on the specified bits, and delete those bits.

        To shorten a code on a given bit, we:
        - move the bit to the first position,
        - row-reduce the generator matrix into the form [ identity_matrix, other_stuff ], and
        - delete the first row and column from the generator matrix.
        """
        assert all(0 <= bit < self.num_bits for bit in bits)
        generator = self.generator
        for bit in sorted(bits, reverse=True):
            generator = np.roll(generator, -bit, axis=1)  # type:ignore[assignment]
            generator = generator.row_reduce()[1:, 1:]
            generator = np.roll(generator, bit, axis=1)  # type:ignore[assignment]
        return ClassicalCode.from_generator(generator)


################################################################################
# quantum codes


class QuditCode(AbstractCode):
    """Quantum stabilizer code for Galois qudits, with dimension q = p^m for prime p and integer m.

    The parity check matrix of a QuditCode has dimensions (num_checks, 2 * num_qudits), and can be
    written as a block matrix in the form H = [H_z|H_x].  Each block has num_qudits columns.

    The entries H_x[c, d] = r_x and H_z[c, d] = r_z iff check c addresses qudit d with the operator
    X(r_x) * Z(r_z), where r_x, r_z range over the base field, and X(r), Z(r) are generalized Pauli
    operators.  Specifically:
    - X(r) = sum_{j=0}^{q-1} |j+r><j| is a shift operator, and
    - Z(r) = sum_{j=0}^{q-1} w^{j r} |j><j| is a phase operator, with w = exp(2 pi i / q).

    Warning: here j, r, s, etc. not integers, but elements of the Galois field GF(q), which has
    different rules for addition and multiplication when q is not a prime number.

    Helpful lecture by Gottesman: https://www.youtube.com/watch?v=JWg4zrNAF-g
    """

    _matrix: galois.FieldArray
    _logical_ops: galois.FieldArray | None = None

    _exact_distance: int | float | None = None

    def __init__(
        self,
        matrix: AbstractCode | npt.NDArray[np.int_] | Sequence[Sequence[int]],
        field: int | None = None,
        *,
        skip_validation: bool = False,
    ) -> None:
        """Construct a qudit code from a parity check matrix over a finite field."""
        AbstractCode.__init__(self, matrix, field)
        if not skip_validation:
            shape_xz = (self.num_checks, 2, -1)
            matrix_xz = self.matrix.reshape(shape_xz)[:, ::-1, :].reshape(self.matrix.shape)
            assert not np.any(self.matrix @ matrix_xz.T)

    def __eq__(self, other: object) -> bool:
        """Equality test between two code instances."""
        return (
            isinstance(other, QuditCode)
            and self._field is other._field
            and np.array_equal(self._matrix, other._matrix)
        )

    def __str__(self) -> str:
        """Human-readable representation of this code."""
        text = ""
        if self.field.order == 2:
            text += f"{self.name} on {self.num_qubits} qubits"
        else:
            text += f"{self.name} on {self.num_qudits} qudits over {self.field_name}"
        text += f", with parity check matrix\n{self.matrix}"
        return text

    def __len__(self) -> int:
        """The block length of this code."""
        return self.matrix.shape[1] // 2

    @property
    def num_qudits(self) -> int:
        """Number of data qudits in this code."""
        return len(self)

    @property
    def num_qubits(self) -> int:
        """Number of data qubits in this code."""
        if not self.field.order == 2:
            raise ValueError(
                "You asked for the number of qubits in this code, but this code is built out of "
                rf"{self.field.order}-dimensional qudits.\nTry calling {type(self)}.num_qudits."
            )
        return len(self)

    def get_weight(self) -> int:
        """Compute the weight of the largest check."""
        matrix_x = self.matrix[:, len(self) :].view(np.ndarray)
        matrix_z = self.matrix[:, : len(self)].view(np.ndarray)
        matrix = matrix_x + matrix_z  # nonzero wherever a check addresses a qudit
        return max(np.count_nonzero(row) for row in matrix)

    @classmethod
    def equiv(cls, code_a: QuditCode, code_b: QuditCode) -> bool:
        """Are two quantum codes equivalent?  That is, do they have the same code space?"""
        return code_a.field is code_b.field and np.array_equal(
            code_a.canonicalized().matrix, code_b.canonicalized().matrix
        )

    def canonicalized(self) -> QuditCode:
        """The same code with its parity matrix in reduced row echelon form."""
        rows = [row for row in self.matrix.row_reduce() if np.any(row)]
        return QuditCode(rows, self.field.order)

    @classmethod
    def matrix_to_graph(cls, matrix: npt.NDArray[np.int_] | Sequence[Sequence[int]]) -> nx.DiGraph:
        """Convert a parity check matrix into a Tanner graph."""
        graph = nx.DiGraph()
        matrix = np.reshape(matrix, (len(matrix), 2, -1))
        for row, col_zx, col in zip(*np.nonzero(matrix)):
            node_check = Node(index=int(row), is_data=False)
            node_qudit = Node(index=int(col), is_data=True)
            graph.add_edge(node_check, node_qudit)

            qudit_op = graph[node_check][node_qudit].get(QuditOperator, QuditOperator())
            vals_xz = list(qudit_op.value)
            vals_xz[1 - col_zx] += int(matrix[row, col_zx, col])
            graph[node_check][node_qudit][QuditOperator] = QuditOperator(tuple(vals_xz))

        # remember order of the field, and use Pauli operators if appropriate
        if isinstance(matrix, galois.FieldArray):
            graph.order = type(matrix).order
            if graph.order == 2:
                for _, __, data in graph.edges(data=True):
                    data[Pauli] = Pauli(data[QuditOperator].value)
                    del data[QuditOperator]

        return graph

    @classmethod
    def graph_to_matrix(cls, graph: nx.DiGraph) -> galois.FieldArray:
        """Convert a Tanner graph into a parity check matrix."""
        num_qudits = sum(1 for node in graph.nodes() if node.is_data)
        num_checks = len(graph.nodes()) - num_qudits
        matrix = np.zeros((num_checks, 2, num_qudits), dtype=int)
        for node_check, node_qudit, data in graph.edges(data=True):
            op = data.get(QuditOperator) or data.get(Pauli)
            matrix[node_check.index, :, node_qudit.index] = op.value[::-1]
        field = graph.order if hasattr(graph, "order") else DEFAULT_FIELD_ORDER
        return galois.GF(field)(matrix.reshape(num_checks, 2 * num_qudits))

    def get_stabilizers(self) -> list[str]:
        """Stabilizers (checks) of this code, represented by strings."""
        matrix = self.matrix.reshape(self.num_checks, 2, self.num_qudits)
        stabilizers = []
        for check in range(self.num_checks):
            ops = []
            for qudit in range(self.num_qudits):
                val_x = matrix[check, ~Pauli.X, qudit]
                val_z = matrix[check, ~Pauli.Z, qudit]
                vals_xz = (val_x, val_z)
                if self.field.order == 2:
                    ops.append(str(Pauli(vals_xz)))
                else:
                    ops.append(str(QuditOperator(vals_xz)))
            stabilizers.append(" ".join(ops))
        return stabilizers

    @classmethod
    def from_stabilizers(
        cls, *stabilizers: str, field: int | None = None, skip_validation: bool = False
    ) -> QuditCode:
        """Construct a QuditCode from the provided stabilizers."""
        field = field or DEFAULT_FIELD_ORDER
        check_ops = [stabilizer.split() for stabilizer in stabilizers]
        num_checks = len(check_ops)
        num_qudits = len(check_ops[0])
        operator: type[Pauli] | type[QuditOperator] = Pauli if field == 2 else QuditOperator

        matrix = np.zeros((num_checks, 2, num_qudits), dtype=int)
        for check, check_op in enumerate(check_ops):
            if len(check_op) != num_qudits:
                raise ValueError(f"Stabilizers 0 and {check} have different lengths")
            for qudit, op in enumerate(check_op):
                matrix[check, :, qudit] = operator.from_string(op).value[::-1]

        return QuditCode(
            matrix.reshape(num_checks, 2 * num_qudits), field, skip_validation=skip_validation
        )

    def conjugated(
        self, qudits: slice | Sequence[int] | None = None, *, skip_validation: bool = False
    ) -> QuditCode:
        """Apply local Fourier transforms to data qudits, swapping X-type and Z-type operators."""
        if qudits is None:
            qudits = self._default_conjugate if hasattr(self, "_default_conjugate") else ()
        num_checks = len(self.matrix)
        matrix = np.reshape(self.matrix.copy(), (num_checks, 2, -1))
        matrix[:, :, qudits] = matrix[:, ::-1, qudits]
        return QuditCode(matrix.reshape(num_checks, -1), skip_validation=skip_validation)

    def get_code_params(
        self, *, bound: int | bool | None = None, **decoder_args: Any
    ) -> tuple[int, int, int | float]:
        """Compute the parameters of this code: [n,k,d].

        Here:
        - n is the number of data qudits
        - k is the number of encoded ("logical") qudits
        - d is the code distance

        If `bound is None`, compute an exact code distance by brute force.  Otherwise, compute an
        upper bound using `bound` trials of a a randomized algorithm.  For a detailed explanation,
        see the `get_one_distance_bound` method.

        Keyword arguments are passed to the calculation of code distance.
        """
        distance = self.get_distance(bound=bound, vector=None, **decoder_args)
        return self.num_qudits, self.dimension, distance

    def get_distance(self, *, bound: int | bool | None = None, **decoder_args: Any) -> int | float:
        """Compute (or upper bound) the minimum weight of nontrivial logical operators.

        If `bound is None`, compute an exact code distance by brute force.  Otherwise, compute
        upper bounds using a randomized algorithm and minimize over `bound` trials.  For a detailed
        explanation, see `get_one_distance_bound`.

        Additional arguments, if applicable, are passed to a decoder in `get_one_distance_bound`.
        """
        if not bound:
            return self.get_distance_exact()
        return self.get_distance_bound(num_trials=int(bound), **decoder_args)

    def get_distance_exact(self) -> int | float:
        """Compute the minimum weight of nontrivial logical operators by brute force."""
        if (known_distance := self._get_distance_if_known()) is not None:
            return known_distance

        minimum_weight = len(self)
        for word in ClassicalCode(self.matrix).iter_words(skip_zero=True):
            support_x = word[: len(self)].view(np.ndarray)
            support_z = word[len(self) :].view(np.ndarray)
            support = support_x + support_z  # nonzero wherever a word addresses a qudit
            minimum_weight = min(minimum_weight, np.count_nonzero(support))

        self._exact_distance = minimum_weight
        return minimum_weight

    def _get_distance_if_known(self) -> int | float | None:
        """Retrieve exact distance, if known.  Otherwise return None."""
        # the distance of dimension-0 codes is undefined
        if self.dimension == 0:
            self._exact_distance = np.nan

        return self._exact_distance

    def get_distance_bound(self, num_trials: int = 1, **decoder_args: Any) -> int | float:
        """Compute an upper bound on code distance by minimizing many individual upper bounds.

        Additional arguments, if applicable, are passed to a decoder in `get_one_distance_bound`.
        """
        if (known_distance := self._get_distance_if_known()) is not None:
            return known_distance

        return min(
            (self.get_one_distance_bound(**decoder_args) for _ in range(num_trials)),
            default=len(self),
        )

    def get_one_distance_bound(self, **decoder_args: Any) -> int | float:
        """Use a randomized algorithm to compute a single upper bound on code distance."""
        raise NotImplementedError(
            "Monte Carlo distance bound calculation is not implemented for a general QuditCode"
        )

    def get_logical_ops(self, pauli: PauliXZ | None = None) -> galois.FieldArray:
        """Complete basis of nontrivial logical Pauli operators for this code.

        Logical operators are represented by a three-dimensional array `logical_ops` with dimensions
        `(2, k, 2 * n)`, where `k` and `n` are respectively the numbers of logical and physical
        qudits in this code.  The first axis is used to keep track of conjugate pairs of logical
        operators.  The last axis is "doubled" to indicate the support of physical X-type vs. Z-type
        operators.

        Specifically, each row of `logical_ops[0, :, :]` is logical X-type operator that -- due to
        the way that logical operators are constructed here -- only addresses physical qudits by
        physical X-type operators.  Each row of `logical_ops[1, :, :]` is a logical Z-type operator
        that addresses at least one physical qudit by a physical Z-type operator, and may
        additionally address physical qudits by physical X-type operators.

        For example, if `logical_ops[p, r, j] == 1` for `j < n` (`j >= n`), then the `p`-type
        logical operator for logical qudit `r` addresses physical qudit `j` with a physical X-type
        (Z-type) operator.

        If passed a pauli operator (Pauli.X or Pauli.Z), return the two-dimensional array of logical
        operators of that type.

        Logical operators are constructed using the method described in Section 4.1 of Gottesman's
        thesis (arXiv:9705052), slightly modified for qudits.
        """
        assert pauli is None or pauli in PAULIS_XZ

        # if requested, retrieve logical operators of one type only
        if pauli is not None:
            return self.get_logical_ops()[pauli]

        # memoize manually because other methods may modify the logical operators computed here
        if self._logical_ops is not None:
            return self._logical_ops

        num_qudits = self.num_qudits
        dimension = self.dimension
        identity = self.field.Identity(dimension)

        # keep track of current qudit locations
        qudit_locs = np.arange(num_qudits, dtype=int)

        # row reduce and identify pivots in the Z sector
        matrix, pivots_z = _row_reduce(self.matrix)
        pivots_z = [pivot for pivot in pivots_z if pivot < self.num_qudits]
        other_z = [qq for qq in range(self.num_qudits) if qq not in pivots_z]

        # move the Z pivots to the back
        matrix = matrix.reshape(self.num_checks * 2, self.num_qudits)
        matrix = np.hstack([matrix[:, other_z], matrix[:, pivots_z]])
        qudit_locs = np.hstack([qudit_locs[other_z], qudit_locs[pivots_z]])

        # row reduce and identify pivots in the X sector
        matrix = matrix.reshape(self.num_checks, 2 * self.num_qudits)
        sub_matrix = matrix[len(pivots_z) :, self.num_qudits :]
        sub_matrix, pivots_x = _row_reduce(self.field(sub_matrix))
        matrix[len(pivots_z) :, self.num_qudits :] = sub_matrix
        other_x = [qq for qq in range(self.num_qudits) if qq not in pivots_x]

        # move the X pivots to the back
        matrix = matrix.reshape(self.num_checks * 2, self.num_qudits)
        matrix = np.hstack([matrix[:, other_x], matrix[:, pivots_x]])
        qudit_locs = np.hstack([qudit_locs[other_x], qudit_locs[pivots_x]])

        # identify X-pivot and Z-pivot parity checks
        matrix = matrix.reshape(self.num_checks, 2 * self.num_qudits)[: len(pivots_z + pivots_x), :]
        checks_z = matrix[: len(pivots_z), :].reshape(len(pivots_z), 2, self.num_qudits)
        checks_x = matrix[len(pivots_z) :, :].reshape(len(pivots_x), 2, self.num_qudits)

        # run some sanity checks
        assert len(pivots_x) == 0 or pivots_x[-1] < num_qudits - len(pivots_z)
        assert dimension + len(pivots_z) + len(pivots_x) == num_qudits
        assert not np.any(checks_x[:, 0, :])

        # identify "sections" of columns / qudits
        section_k = slice(dimension)
        section_z = slice(dimension, dimension + len(pivots_z))
        section_x = slice(dimension + len(pivots_z), self.num_qudits)

        # construct Z-pivot logical operators
        logicals_z = self.field.Zeros((dimension, 2, num_qudits))
        logicals_z[:, 0, section_k] = identity
        logicals_z[:, 0, section_x] = -checks_x[:, 1, :dimension].T
        logicals_z[:, 1, section_z] = -(
            checks_z[:, 1, section_x] @ checks_x[:, 1, section_k] + checks_z[:, 1, section_k]
        ).T

        # construct X-pivot logical operators
        logicals_x = self.field.Zeros((dimension, 2, num_qudits))
        logicals_x[:, 1, section_k] = identity
        logicals_x[:, 1, section_z] = -checks_z[:, 0, :dimension].T

        # move qudits back to their original locations and swap X/Z sectors
        permutation = np.argsort(qudit_locs)
        logicals_x = logicals_x[:, ::-1, permutation]
        logicals_z = logicals_z[:, ::-1, permutation]

        # reshape and return
        logicals_x = logicals_x.reshape(dimension, 2 * num_qudits)
        logicals_z = logicals_z.reshape(dimension, 2 * num_qudits)
        shape = (2, self.dimension, 2 * self.num_qudits)
        self._logical_ops = self.field(np.stack([logicals_x, logicals_z]).reshape(shape))
        return self._logical_ops

    @classmethod
    def stack(cls, code_a: QuditCode, code_b: QuditCode) -> QuditCode:
        """Stack two qudit codes.

        The stacked code is obtained by having the input codes act on disjoint sets of qudits.
        Stacking two codes with parameters [n_1, k_1, d_1] and [n_2, k_2, d_2] results in a single
        code with parameters [n_1 + n_2, k_1 + k_2, min(d_1, d_2)].
        """
        if code_a.field is not code_b.field:
            raise ValueError("Cannot join codes over different fields")
        matrix_a_z = code_a.matrix.reshape(code_a.num_checks, 2, len(code_a))[:, 0, :]
        matrix_a_x = code_a.matrix.reshape(code_a.num_checks, 2, len(code_a))[:, 1, :]
        matrix_b_z = code_b.matrix.reshape(code_b.num_checks, 2, len(code_b))[:, 0, :]
        matrix_b_x = code_b.matrix.reshape(code_b.num_checks, 2, len(code_b))[:, 1, :]
        code_z = ClassicalCode.stack(ClassicalCode(matrix_a_z), ClassicalCode(matrix_b_z))
        code_x = ClassicalCode.stack(ClassicalCode(matrix_a_x), ClassicalCode(matrix_b_x))
        matrix = np.hstack([code_z.matrix, code_x.matrix])
        return QuditCode(matrix, field=code_a.field.order)


class CSSCode(QuditCode):
    """CSS qudit code, with separate X-type and Z-type parity checks.

    In order for the X-type and Z-type parity checks to be "compatible", the X-type stabilizers must
    commute with the Z-type stabilizers.  Mathematically, this requirement can be written as

    H_x @ H_z.T == 0,

    where H_x and H_z are, respectively, the parity check matrices of the classical codes that
    define the X-type and Z-type stabilizers of the CSS code.  Note that H_x witnesses Z-type errors
    and H_z witnesses X-type errors.

    The full parity check matrix of a CSSCode is
    ⌈  0 , H_x ⌉
    ⌊ H_z,  0  ⌋.
    """

    code_x: ClassicalCode  # X-type parity checks, measuring Z-type errors
    code_z: ClassicalCode  # Z-type parity checks, measuring X-type errors

    _exact_distance_x: int | float | None = None
    _exact_distance_z: int | float | None = None
    _balanced_codes: bool

    def __init__(
        self,
        code_x: ClassicalCode | npt.NDArray[np.int_] | Sequence[Sequence[int]],
        code_z: ClassicalCode | npt.NDArray[np.int_] | Sequence[Sequence[int]],
        field: int | None = None,
        *,
        promise_balanced_codes: bool = False,  # do the subcodes have the same parameters [n, k, d]?
        skip_validation: bool = False,
    ) -> None:
        """Build a CSSCode from classical subcodes that specify X-type and Z-type parity checks."""
        self.code_x = ClassicalCode(code_x, field)
        self.code_z = ClassicalCode(code_z, field)

        if field is None and self.code_x.field is not self.code_z.field:
            raise ValueError("The sub-codes provided for this CSSCode are over different fields")
        self._field = self.code_x.field

        if not skip_validation and self.code_x != self.code_z:
            self._validate_subcodes()

        self._balanced_codes = promise_balanced_codes or self.code_x == self.code_z

    def _validate_subcodes(self) -> None:
        """Is this a valid CSS code?"""
        if not (
            self.code_x.num_bits == self.code_z.num_bits
            and not np.any(self.matrix_x @ self.matrix_z.T)
        ):
            raise ValueError("The sub-codes provided for this CSSCode are incompatible")

    def __eq__(self, other: object) -> bool:
        """Equality test between two code instances."""
        return (
            isinstance(other, type(self))
            and self._field is other._field
            and np.array_equal(self.code_x._matrix, other.code_x._matrix)
            and np.array_equal(self.code_z._matrix, other.code_z._matrix)
        )

    def __str__(self) -> str:
        """Human-readable representation of this code."""
        text = ""
        if self.field.order == 2:
            text += f"{self.name} on {self.num_qubits} qubits"
        else:
            text += f"{self.name} on {self.num_qudits} qudits over {self.field_name}"
        text += f"\nX-type parity checks:\n{self.matrix_x}"
        text += f"\nZ-type parity checks:\n{self.matrix_z}"
        return text

    @functools.cached_property
    def matrix(self) -> galois.FieldArray:
        """Overall parity check matrix."""
        matrix = np.block(
            [
                [np.zeros_like(self.matrix_x), self.matrix_x],
                [self.matrix_z, np.zeros_like(self.matrix_z)],
            ]
        )
        return self.field(matrix)

    @property
    def matrix_x(self) -> galois.FieldArray:
        """X-type parity checks."""
        return self.code_x.matrix

    @property
    def matrix_z(self) -> galois.FieldArray:
        """Z-type parity checks."""
        return self.code_z.matrix

    def canonicalized(self) -> CSSCode:
        """The same code with its parity matrix in reduced row echelon form."""
        return CSSCode(self.code_x.canonicalized(), self.code_z.canonicalized())

    @property
    def num_checks_x(self) -> int:
        """Number of X-type parity checks in this code."""
        return self.matrix_x.shape[0]

    @property
    def num_checks_z(self) -> int:
        """Number of X-type parity checks in this code."""
        return self.matrix_z.shape[0]

    @property
    def num_checks(self) -> int:
        """Number of parity checks in this code."""
        return self.num_checks_x + self.num_checks_z

    def __len__(self) -> int:
        """Number of data qudits in this code."""
        return self.matrix_x.shape[1]

    @functools.cached_property
    def rank(self) -> int:
        """Rank of this code's parity check matrix.

        Equivalently, the number of linearly independent parity checks in this code.
        """
        rank_x = self.code_x.rank
        rank_z = rank_x if self._balanced_codes else self.code_z.rank
        return rank_x + rank_z

    def get_distance(
        self, pauli: PauliXZ | None = None, *, bound: int | bool | None = None, **decoder_args: Any
    ) -> int | float:
        """Compute (or upper bound) the minimum weight of nontrivial logical operators.

        If `pauli is not None`, consider only `pauli`-type logical operators.

        If `bound is None`, compute an exact code distance by brute force.  Otherwise, compute
        upper bounds using a randomized algorithm and minimize over `bound` trials.  For a detailed
        explanation, see `get_one_distance_bound`.

        Additional arguments, if applicable, are passed to a decoder in `get_one_distance_bound`.
        """
        if not bound:
            return self.get_distance_exact(pauli)
        return self.get_distance_bound(num_trials=int(bound), pauli=pauli, **decoder_args)

    def get_distance_exact(self, pauli: PauliXZ | None = None) -> int | float:
        """Compute the minimum weight of nontrivial logical operators by brute force.

        If `pauli is not None`, consider only `pauli`-type logical operators.
        """
        if (known_distance := self._get_distance_if_known(pauli)) is not None:
            return known_distance

        if pauli is None:
            return min(self.get_distance_exact(Pauli.X), self.get_distance_exact(Pauli.Z))

        # we do not know the exact distance, so compute it
        code_x = self.code_x if pauli == Pauli.X else self.code_z
        code_z = self.code_z if pauli == Pauli.X else self.code_x
        dual_code_x = ~code_x
        nontrivial_ops_x = (word for word in code_z.iter_words() if word not in dual_code_x)
        distance = min(np.count_nonzero(word) for word in nontrivial_ops_x)

        # save the exact distance and return
        if pauli == Pauli.X or self._balanced_codes:
            self._exact_distance_x = distance
        if pauli == Pauli.Z or self._balanced_codes:
            self._exact_distance_z = distance
        return distance

    def _get_distance_if_known(self, pauli: PauliXZ | None = None) -> int | float | None:
        """Retrieve exact distance, if known.  Otherwise return None."""
        assert pauli is None or pauli in PAULIS_XZ

        # the distances of dimension-0 codes are undefined
        if self.dimension == 0:
            self._exact_distance_x = self._exact_distance_z = np.nan

        if pauli == Pauli.X:
            return self._exact_distance_x
        elif pauli == Pauli.Z:
            return self._exact_distance_z
        return (
            min(self._exact_distance_x, self._exact_distance_z)
            if self._exact_distance_x is not None and self._exact_distance_z is not None
            else None
        )

    def get_distance_bound(
        self,
        num_trials: int = 1,
        pauli: PauliXZ | None = None,
        **decoder_args: Any,
    ) -> int | float:
        """Compute an upper bound on code distance by minimizing many individual upper bounds.

        If `pauli is not None`, consider only `pauli`-type logical operators.

        Additional arguments, if applicable, are passed to a decoder in `get_one_distance_bound`.
        """
        if (known_distance := self._get_distance_if_known(pauli)) is not None:
            return known_distance

        return min(
            (self.get_one_distance_bound(pauli, **decoder_args) for _ in range(num_trials)),
            default=self.num_qudits,
        )

    def get_one_distance_bound(
        self,
        pauli: PauliXZ | None = None,
        **decoder_args: Any,
    ) -> int | float:
        """Use a randomized algorithm to compute a single upper bound on code distance.

        If `pauli is not None`, consider only `pauli`-type logical operators.

        Additional arguments, if applicable, are passed to a decoder.

        This method uses the randomized algorithm described in arXiv:2308.07915, and also below.

        For ease of language, we henceforth assume (without loss of generality) that we are
        computing an X-distance.

        Pick a random Z-type logical operator Z(w_z) whose support is indicated by the bistring w_z.
        We now wish to find a low-weight Pauli-X string X(w_x) that
            (a) has a trivial syndrome, and
            (b) anti-commutes with Z(w_z),
        which together would imply that X(w_x) is a nontrivial X-type logical operator.
        Mathematically, these conditions are equivalent to requiring that
            (a) H_z @ w_x = 0, and
            (b) w_z @ w_x = 1,
        where H_z is the parity check matrix of the Z-type subcode that witnesses X-type errors.

        Conditions (a) and (b) can be combined into the single block-matrix equation
            ⌈ H_z   ⌉         ⌈ 0 ⌉
            ⌊ w_z.T ⌋ @ w_x = ⌊ 1 ⌋,
        where the "0" on the top right is interpreted as a zero vector.  This equation can be solved
        by decoding the syndrome [ 0, 0, ..., 0, 1 ].T for the parity check matrix [ H_z.T, w_z ].T.

        We solve the above decoding problem with a decoder in `decode`.  If the decoder fails to
        find a solution, try again with a new random operator Z(w_z).  If the decoder succeeds in
        finding a solution w_x, this solution corresponds to a logical X-type operator X(w_x) -- and
        presumably one of low Hamming weight, since decoders try to find low-weight solutions.
        Return the Hamming weight |w_x|.
        """
        pauli = pauli or random.choice(PAULIS_XZ)
        assert pauli in PAULIS_XZ

        # define code_z and pauli_z as if we are computing X-distance
        code_z = self.code_z if pauli == Pauli.X else self.code_x
        pauli_z: Literal[Pauli.Z, Pauli.X] = Pauli.Z if pauli == Pauli.X else Pauli.X

        # construct the effective syndrome
        effective_syndrome = np.zeros(code_z.num_checks + 1, dtype=int)
        effective_syndrome[-1] = 1
        _fix_decoder_args_for_nonbinary_fields(decoder_args, self.field, bound_index=-1)

        logical_op_found = False
        while not logical_op_found:
            # support of pauli string with a trivial syndrome
            word = self.get_random_logical_op(pauli_z, ensure_nontrivial=True)

            # support of a candidate pauli-type logical operator
            effective_check_matrix = np.vstack([code_z.matrix, word]).view(np.ndarray)
            candidate_logical_op = decoder.decode(
                effective_check_matrix, effective_syndrome, **decoder_args
            )

            # check whether decoding was successful
            # NOTE: we can mod out by the field order because non-prime fields aren't allowed here
            actual_syndrome = effective_check_matrix @ candidate_logical_op % self.field.order
            logical_op_found = np.array_equal(actual_syndrome, effective_syndrome)

        # return the Hamming weight of the logical operator
        return int(np.count_nonzero(candidate_logical_op))

    def get_logical_ops(self, pauli: PauliXZ | None = None) -> galois.FieldArray:
        """Complete basis of nontrivial logical Pauli operators for this code.

        Logical operators are represented by a three-dimensional array `logical_ops` with dimensions
        `(2, k, 2 * n)`, where `k` and `n` are respectively the numbers of logical and physical
        qudits in this code.  The first axis is used to keep track of conjugate pairs of logical
        operators.  The last axis is "doubled" to indicate whether a physical qudit is addressed by
        a physical X-type or Z-type operator.

        Specifically, `logical_ops[0, :, :]` are logical X-type operators that address physical
        qudits by physical X-type operators, while `logical_ops[1, :, :]` are logical Z-type
        operators that address physical qudits by physical Z-type operators.

        For example, if `logical_ops[p, r, j] == 1` for `j < n` (`j >= n`), then the `p`-type
        logical operator for logical qudit `r` addresses physical qudit `j` with a physical X-type
        (Z-type) operator.  The fact that logical operators come in conjugate pairs means that
        `logical_ops(Pauli.X)[r, :] @ logical_ops(Pauli.Z)[s, :] == int(r == s)`.

        If passed a pauli operator (Pauli.X or Pauli.Z), return the two-dimensional array of logical
        operators of that type.

        Logical operators are constructed using the method described in Section 4.1 of Gottesman's
        thesis (arXiv:9705052), slightly modified for qudits and CSSCodes.
        """
        assert pauli is None or pauli in PAULIS_XZ

        # if requested, retrieve logical operators of one type only
        if pauli is not None:
            return self.get_logical_ops()[pauli]

        # memoize manually because other methods may modify the logical operators computed here
        if self._logical_ops is not None:
            return self._logical_ops

        num_qudits = self.num_qudits
        dimension = self.dimension
        identity = self.field.Identity(dimension)

        # identify check matrices for X/Z-type parity checks, and the current qudit locations
        checks_x: npt.NDArray[np.int_] = self.matrix_x
        checks_z: npt.NDArray[np.int_] = self.matrix_z
        qudit_locs = np.arange(num_qudits, dtype=int)

        # row reduce the check matrix for X-type errors and move its pivots to the back
        checks_x, pivots_x = _row_reduce(self.field(checks_x))
        other_x = [qq for qq in range(self.num_qudits) if qq not in pivots_x]
        checks_x = np.hstack([checks_x[:, other_x], checks_x[:, pivots_x]])
        checks_z = np.hstack([checks_z[:, other_x], checks_z[:, pivots_x]])
        qudit_locs = np.hstack([qudit_locs[other_x], qudit_locs[pivots_x]])

        # row reduce the check matrix for Z-type errors and move its pivots to the back
        checks_z, pivots_z = _row_reduce(self.field(checks_z))
        other_z = [qq for qq in range(self.num_qudits) if qq not in pivots_z]
        checks_x = np.hstack([checks_x[:, other_z], checks_x[:, pivots_z]])
        checks_z = np.hstack([checks_z[:, other_z], checks_z[:, pivots_z]])
        qudit_locs = np.hstack([qudit_locs[other_z], qudit_locs[pivots_z]])

        # run some sanity checks
        assert pivots_z[-1] < num_qudits - len(pivots_x)
        assert dimension + len(pivots_x) + len(pivots_z) == num_qudits

        # identify "sections" of columns / qudits
        section_k = slice(dimension)
        section_x = slice(dimension, dimension + len(pivots_x))
        section_z = slice(dimension + len(pivots_x), self.num_qudits)

        # construct logical X operators
        logicals_x = self.field.Zeros((dimension, num_qudits))
        logicals_x[:, section_k] = identity
        logicals_x[:, section_z] = -checks_z[: len(pivots_z), :dimension].T

        # construct logical Z operators
        logicals_z = self.field.Zeros((dimension, num_qudits))
        logicals_z[:, section_k] = identity
        logicals_z[:, section_x] = -checks_x[: len(pivots_x), :dimension].T

        # move qudits back to their original locations
        permutation = np.argsort(qudit_locs)
        logicals_x = logicals_x[:, permutation]
        logicals_z = logicals_z[:, permutation]

        logical_ops = [
            [logicals_x, np.zeros_like(logicals_x)],
            [np.zeros_like(logicals_z), logicals_z],
        ]
        shape = (2, self.dimension, 2 * self.num_qudits)
        self._logical_ops = self.field(np.block(logical_ops).reshape(shape))
        return self._logical_ops

    def get_random_logical_op(
        self, pauli: PauliXZ, *, ensure_nontrivial: bool = False, seed: int | None = None
    ) -> galois.FieldArray:
        """Return a random logical operator of a given type.

        A random logical operator may be trivial, which is to say that it may be equal to the
        identity modulo stabilizers.  If `ensure_nontrivial is True`, ensure that the logical
        operator we return is nontrivial.
        """
        assert pauli == Pauli.X or pauli == Pauli.Z
        if not ensure_nontrivial:
            return (self.code_z if pauli == Pauli.X else self.code_x).get_random_word(seed=seed)

        # generate random logical ops until we find ones with a nontrivial commutation relation
        noncommuting_ops_found = False
        while not noncommuting_ops_found:
            op_a = self.get_random_logical_op(pauli, ensure_nontrivial=False, seed=seed)
            op_b = self.get_random_logical_op(
                ~pauli,  # type:ignore[arg-type]
                ensure_nontrivial=False,
                seed=seed + 1 if seed is not None else None,
            )
            seed = seed + 2 if seed is not None else None
            noncommuting_ops_found = bool(np.any(op_a @ op_b))

        return op_a

    def reduce_logical_op(self, pauli: PauliXZ, logical_index: int, **decoder_args: Any) -> None:
        """Reduce the weight of a logical operator.

        A minimal-weight logical operator is found by enforcing that it has a trivial syndrome, and
        that it commutes with all logical operators except its dual.  This is essentially the same
        method as that used in CSSCode.get_one_distance_bound.
        """
        assert pauli == Pauli.X or pauli == Pauli.Z
        assert 0 <= logical_index < self.dimension

        # effective check matrix = syndromes and other logical operators
        if pauli == Pauli.X:
            code = self.code_z
            nonzero_dual_section = slice(self.num_qudits, 2 * self.num_qudits)
        else:
            code = self.code_x
            nonzero_dual_section = slice(self.num_qudits)
        all_dual_ops = self.get_logical_ops()[~pauli, :, nonzero_dual_section]
        effective_check_matrix = np.vstack([code.matrix, all_dual_ops]).view(np.ndarray)
        dual_op_index = code.num_checks + logical_index

        # enforce that the new logical operator commutes with everything except its dual
        effective_syndrome = np.zeros((code.num_checks + self.dimension), dtype=int)
        effective_syndrome[dual_op_index] = 1
        _fix_decoder_args_for_nonbinary_fields(decoder_args, self.field, bound_index=dual_op_index)

        logical_op_found = False
        while not logical_op_found:
            candidate_logical_op = decoder.decode(
                effective_check_matrix, effective_syndrome, **decoder_args
            )
            actual_syndrome = effective_check_matrix @ candidate_logical_op % self.field.order
            logical_op_found = np.array_equal(actual_syndrome, effective_syndrome)

        assert self._logical_ops is not None
        self._logical_ops.shape = (2, self.dimension, 2, self.num_qudits)
        self._logical_ops[pauli, logical_index, pauli, :] = candidate_logical_op
        self._logical_ops.shape = (2, self.dimension, 2 * self.num_qudits)

    def reduce_logical_ops(self, pauli: PauliXZ | None = None, **decoder_args: Any) -> None:
        """Reduce the weight of all logical operators."""
        assert pauli is None or pauli in PAULIS_XZ
        if pauli is None:
            self.reduce_logical_ops(Pauli.X, **decoder_args)
            self.reduce_logical_ops(Pauli.Z, **decoder_args)
        else:
            for logical_index in range(self.dimension):
                self.reduce_logical_op(pauli, logical_index, **decoder_args)

    @classmethod
    def stack(cls, code_a: QuditCode, code_b: QuditCode) -> QuditCode:
        """Stack two qudit codes.

        The stacked code is obtained by having the input codes act on disjoint sets of qudits.
        Stacking two codes with parameters [n_1, k_1, d_1] and [n_2, k_2, d_2] results in a single
        code with parameters [n_1 + n_2, k_1 + k_2, min(d_1, d_2)].

        If both input codes are CSS, the output code will likewise be a CSSCode.
        """
        if code_a.field is not code_b.field:
            raise ValueError("Cannot join codes over different fields")
        if not isinstance(code_a, CSSCode) or not isinstance(code_b, CSSCode):
            return QuditCode.stack(code_a, code_b)
        code_x = ClassicalCode.stack(code_a.code_x, code_b.code_x)
        code_z = ClassicalCode.stack(code_a.code_z, code_b.code_z)
        return CSSCode(
            code_x,
            code_z,
            field=code_a.field.order,
            promise_balanced_codes=code_a._balanced_codes and code_b._balanced_codes,
            skip_validation=True,
        )


def _fix_decoder_args_for_nonbinary_fields(
    decoder_args: dict[str, object], field: type[galois.FieldArray], bound_index: int | None = None
) -> None:
    """Fix decoder arguments for nonbinary number fields.

    If the field has order greater than 2, then we can only decode
    (a) prime number fields, with
    (b) an integer-linear program decoder.

    If provided a bound_index, treat the constraint corresponding to this row of the parity check
    matrix as a lower bound (>=) rather than a strict equality (==) constraint.
    """
    if field.order > 2:
        if field.degree > 1:
            raise ValueError("Method only supported for prime number fields")
        decoder_args["with_ILP"] = True
        decoder_args["modulus"] = field.order
        if bound_index is not None:
            decoder_args["lower_bound_row"] = bound_index


def _row_reduce(matrix: galois.FieldArray) -> tuple[npt.NDArray[np.int_], list[int]]:
    """Perform Gaussian elimination on a matrix.

    Returns:
        matrix_rref: the reduced row echelon form of the matrix.
        pivot: the "pivot" columns of the reduced matrix.

    In reduced row echelon form, the first nonzero entry of each row is a 1, and these 1s
    occur at a unique columns for each row; these columns are the "pivots" of matrix_rref.
    """
    matrix_rref = matrix.row_reduce()
    pivots = [int(np.argmax(row != 0)) for row in matrix_rref if np.any(row)]
    return matrix_rref, pivots<|MERGE_RESOLUTION|>--- conflicted
+++ resolved
@@ -298,7 +298,6 @@
         gen_b: npt.NDArray[np.int_] = code_b.generator
         return ~ClassicalCode(np.kron(gen_a, gen_b))
 
-<<<<<<< HEAD
     @classmethod
     def get_robustness(
         cls,
@@ -334,15 +333,9 @@
 
         return estimate
 
-    @property
-    def num_checks(self) -> int:
-        """Number of check bits in this code."""
-        return self._matrix.shape[0]
-=======
     def __len__(self) -> int:
         """The block length of this code."""
         return self._matrix.shape[1]
->>>>>>> db451683
 
     @property
     def num_bits(self) -> int:
